"""This submodule contains tools for creating path objects from SVG files.
The main tool being the svg2paths() function."""

# External dependencies
from __future__ import division, absolute_import, print_function
from xml.dom.minidom import parse
import os
from io import StringIO
import re
<<<<<<< HEAD
from sys import version_info

=======
try:
    from os import PathLike as FilePathLike
except ImportError:
    FilePathLike = str
>>>>>>> f7e07433

# Internal dependencies
from .parser import parse_path


# f-strings are available in Python 3.6+
F_STRINGS_AVAILABLE = version_info < (3, 6)

COORD_PAIR_TMPLT = re.compile(
    r'([\+-]?\d*[\.\d]\d*[eE][\+-]?\d+|[\+-]?\d*[\.\d]\d*)' +
    r'(?:\s*,\s*|\s+|(?=-))' +
    r'([\+-]?\d*[\.\d]\d*[eE][\+-]?\d+|[\+-]?\d*[\.\d]\d*)'
)


def path2pathd(path):
    return path.get('d')


def ellipse2pathd(ellipse):
    """converts the parameters from an ellipse or a circle to a string for a 
    Path object d-attribute"""

    cx = ellipse.get('cx', 0)
    cy = ellipse.get('cy', 0)
    rx = ellipse.get('rx', None)
    ry = ellipse.get('ry', None)
    r = ellipse.get('r', None)

    if r is not None:
        rx = ry = float(r)
    else:
        rx = float(rx)
        ry = float(ry)

    cx = float(cx)
    cy = float(cy)

    d = ''
    d += 'M' + str(cx - rx) + ',' + str(cy)
    d += 'a' + str(rx) + ',' + str(ry) + ' 0 1,0 ' + str(2 * rx) + ',0'
    d += 'a' + str(rx) + ',' + str(ry) + ' 0 1,0 ' + str(-2 * rx) + ',0'

    return d


def polyline2pathd(polyline, is_polygon=False):
    """converts the string from a polyline points-attribute to a string for a
    Path object d-attribute"""
    if isinstance(polyline, str):
        points = polyline
    else:
        points = COORD_PAIR_TMPLT.findall(polyline.get('points', ''))

    closed = (float(points[0][0]) == float(points[-1][0]) and
              float(points[0][1]) == float(points[-1][1]))

    # The `parse_path` call ignores redundant 'z' (closure) commands
    # e.g. `parse_path('M0 0L100 100Z') == parse_path('M0 0L100 100L0 0Z')`
    # This check ensures that an n-point polygon is converted to an n-Line path.
    if is_polygon and closed:
        points.append(points[0])

    d = 'M' + 'L'.join('{0} {1}'.format(x, y) for x, y in points)
    if is_polygon or closed:
        d += 'z'
    return d


def polygon2pathd(polyline):
    """converts the string from a polygon points-attribute to a string 
    for a Path object d-attribute.
    Note:  For a polygon made from n points, the resulting path will be
    composed of n lines (even if some of these lines have length zero).
    """
    return polyline2pathd(polyline, True)


def rect2pathd(rect):
    """Converts an SVG-rect element to a Path d-string.
    
    The rectangle will start at the (x,y) coordinate specified by the 
    rectangle object and proceed counter-clockwise."""
    x, y = float(rect.get('x', 0)), float(rect.get('y', 0))
    w, h = float(rect.get('width', 0)), float(rect.get('height', 0))
    if 'rx' in rect or 'ry' in rect:

        # if only one, rx or ry, is present, use that value for both
        # https://developer.mozilla.org/en-US/docs/Web/SVG/Element/rect
        rx = rect.get('rx', None)
        ry = rect.get('ry', None)
        if rx is None:
            rx = ry or 0.
        if ry is None:
            ry = rx or 0.
        rx, ry = float(rx), float(ry)

        d = "M {} {} ".format(x + rx, y)  # right of p0
        d += "L {} {} ".format(x + w - rx, y)  # go to p1
        d += "A {} {} 0 0 1 {} {} ".format(rx, ry, x+w, y+ry)  # arc for p1
        d += "L {} {} ".format(x+w, y+h-ry)  # above p2
        d += "A {} {} 0 0 1 {} {} ".format(rx, ry, x+w-rx, y+h)  # arc for p2
        d += "L {} {} ".format(x+rx, y+h)  # right of p3
        d += "A {} {} 0 0 1 {} {} ".format(rx, ry, x, y+h-ry)  # arc for p3
        d += "L {} {} ".format(x, y+ry)  # below p0
        d += "A {} {} 0 0 1 {} {} z".format(rx, ry, x+rx, y)  # arc for p0
        return d

    x0, y0 = x, y
    x1, y1 = x + w, y
    x2, y2 = x + w, y + h
    x3, y3 = x, y + h

    d = ("M{} {} L {} {} L {} {} L {} {} z"
         "".format(x0, y0, x1, y1, x2, y2, x3, y3))
        
    return d


<<<<<<< HEAD
if F_STRINGS_AVAILABLE:
    def line2pathd(node_dict):
        return f"M{node_dict['x1']} {node_dict['y1']}L{node_dict['x2']} {node_dict['y2']}"
else:
    def line2pathd(node_dict):
        return "M{} {}L{} {}".format(node_dict['x1'], node_dict['y1'], node_dict['x2'], node_dict['y2'])


parser_dict = {
    'path': path2pathd,
    'circle': ellipse2pathd,
    'ellipse': ellipse2pathd,
    'line': line2pathd,
    'polyline': polyline2pathd,
    'polygon': polygon2pathd,
    'rect': rect2pathd,
}


def svg2paths(
    svg_file_location,
    return_svg_attributes=False,
    convert_circles_to_paths=True,
    convert_ellipses_to_paths=True,
    convert_lines_to_paths=True,
    convert_polylines_to_paths=True,
    convert_polygons_to_paths=True,
    convert_rectangles_to_paths=True,
):
    if os_path.dirname(svg_file_location) == "":
        svg_file_location = os_path.join(getcwd(), svg_file_location)
=======
def line2pathd(l):
    return (
        'M' + l.attrib.get('x1', '0') + ' ' + l.attrib.get('y1', '0')
        + 'L' + l.attrib.get('x2', '0') + ' ' + l.attrib.get('y2', '0')
    )


def svg2paths(svg_file_location,
              return_svg_attributes=False,
              convert_circles_to_paths=True,
              convert_ellipses_to_paths=True,
              convert_lines_to_paths=True,
              convert_polylines_to_paths=True,
              convert_polygons_to_paths=True,
              convert_rectangles_to_paths=True):
    """Converts an SVG into a list of Path objects and attribute dictionaries. 

    Converts an SVG file into a list of Path objects and a list of
    dictionaries containing their attributes.  This currently supports
    SVG Path, Line, Polyline, Polygon, Circle, and Ellipse elements.

    Args:
        svg_file_location (string or file-like object): the location of the
            svg file on disk or a file-like object containing the content of a
            svg file
        return_svg_attributes (bool): Set to True and a dictionary of
            svg-attributes will be extracted and returned.  See also the 
            `svg2paths2()` function.
        convert_circles_to_paths: Set to False to exclude SVG-Circle
            elements (converted to Paths).  By default circles are included as 
            paths of two `Arc` objects.
        convert_ellipses_to_paths (bool): Set to False to exclude SVG-Ellipse
            elements (converted to Paths).  By default ellipses are included as 
            paths of two `Arc` objects.
        convert_lines_to_paths (bool): Set to False to exclude SVG-Line elements
            (converted to Paths)
        convert_polylines_to_paths (bool): Set to False to exclude SVG-Polyline
            elements (converted to Paths)
        convert_polygons_to_paths (bool): Set to False to exclude SVG-Polygon
            elements (converted to Paths)
        convert_rectangles_to_paths (bool): Set to False to exclude SVG-Rect
            elements (converted to Paths).

    Returns: 
        list: The list of Path objects.
        list: The list of corresponding path attribute dictionaries.
        dict (optional): A dictionary of svg-attributes (see `svg2paths2()`).
    """
    # strings are interpreted as file location everything else is treated as
    # file-like object and passed to the xml parser directly
    from_filepath = isinstance(svg_file_location, str) or isinstance(svg_file_location, FilePathLike)
    svg_file_location = os.path.abspath(svg_file_location) if from_filepath else svg_file_location
>>>>>>> f7e07433

    doc = parse(svg_file_location)

    # todo: is this equivalent to `dict(element.attributes())`?
    def dom2dict(element):
        """Converts DOM elements to dictionaries of attributes."""
        keys = list(element.attributes.keys())
        values = [val.value for val in list(element.attributes.values())]
        d = dict(list(zip(keys, values)))
        # if not dict((k, v) for k, v in element.attributes.items()) == d:
        #     from IPython import embed; embed()  ### DEBUG
        return d

    include_dict = {
        'circle': convert_circles_to_paths,
        'ellipse': convert_ellipses_to_paths,
        'line': convert_lines_to_paths,
        'polyline': convert_polylines_to_paths,
        'polygon': convert_polygons_to_paths,
        'rect': convert_rectangles_to_paths,
    }
    included_elements = set(name for name, is_included in include_dict.items() if is_included)

    type_attribute_dictionary_pairs = [
        (node.localName, dom2dict(node)) for node in doc.documentElement.childNodes
        if node.localName in included_elements
    ]
    d_strings = [parser_dict[element_type](nd)
                 for element_type, nd in type_attribute_dictionary_pairs]
    attribute_dictionaries = [ad for _, ad in type_attribute_dictionary_pairs]

    if return_svg_attributes:
        svg_attributes = dom2dict(doc.getElementsByTagName("svg")[0])
        doc.unlink()
        path_list = [parse_path(d) for d in d_strings]
        return path_list, attribute_dictionaries, svg_attributes
    else:
        doc.unlink()
        path_list = [parse_path(d) for d in d_strings]
        return path_list, attribute_dictionaries


def svg2paths2(svg_file_location,
               return_svg_attributes=True,
               convert_circles_to_paths=True,
               convert_ellipses_to_paths=True,
               convert_lines_to_paths=True,
               convert_polylines_to_paths=True,
               convert_polygons_to_paths=True,
               convert_rectangles_to_paths=True):
    """Convenience function; identical to svg2paths() except that
    return_svg_attributes=True by default.  See svg2paths() docstring for more
    info."""
    return svg2paths(svg_file_location=svg_file_location,
                     return_svg_attributes=return_svg_attributes,
                     convert_circles_to_paths=convert_circles_to_paths,
                     convert_ellipses_to_paths=convert_ellipses_to_paths,
                     convert_lines_to_paths=convert_lines_to_paths,
                     convert_polylines_to_paths=convert_polylines_to_paths,
                     convert_polygons_to_paths=convert_polygons_to_paths,
                     convert_rectangles_to_paths=convert_rectangles_to_paths)


def svgstr2paths(svg_string,
               return_svg_attributes=False,
               convert_circles_to_paths=True,
               convert_ellipses_to_paths=True,
               convert_lines_to_paths=True,
               convert_polylines_to_paths=True,
               convert_polygons_to_paths=True,
               convert_rectangles_to_paths=True):
    """Convenience function; identical to svg2paths() except that it takes the
    svg object as string.  See svg2paths() docstring for more
    info."""
    # wrap string into StringIO object
    svg_file_obj = StringIO(svg_string)
    return svg2paths(svg_file_location=svg_file_obj,
                     return_svg_attributes=return_svg_attributes,
                     convert_circles_to_paths=convert_circles_to_paths,
                     convert_ellipses_to_paths=convert_ellipses_to_paths,
                     convert_lines_to_paths=convert_lines_to_paths,
                     convert_polylines_to_paths=convert_polylines_to_paths,
                     convert_polygons_to_paths=convert_polygons_to_paths,
                     convert_rectangles_to_paths=convert_rectangles_to_paths)<|MERGE_RESOLUTION|>--- conflicted
+++ resolved
@@ -7,15 +7,12 @@
 import os
 from io import StringIO
 import re
-<<<<<<< HEAD
 from sys import version_info
 
-=======
 try:
     from os import PathLike as FilePathLike
 except ImportError:
     FilePathLike = str
->>>>>>> f7e07433
 
 # Internal dependencies
 from .parser import parse_path
@@ -135,7 +132,6 @@
     return d
 
 
-<<<<<<< HEAD
 if F_STRINGS_AVAILABLE:
     def line2pathd(node_dict):
         return f"M{node_dict['x1']} {node_dict['y1']}L{node_dict['x2']} {node_dict['y2']}"
@@ -153,26 +149,6 @@
     'polygon': polygon2pathd,
     'rect': rect2pathd,
 }
-
-
-def svg2paths(
-    svg_file_location,
-    return_svg_attributes=False,
-    convert_circles_to_paths=True,
-    convert_ellipses_to_paths=True,
-    convert_lines_to_paths=True,
-    convert_polylines_to_paths=True,
-    convert_polygons_to_paths=True,
-    convert_rectangles_to_paths=True,
-):
-    if os_path.dirname(svg_file_location) == "":
-        svg_file_location = os_path.join(getcwd(), svg_file_location)
-=======
-def line2pathd(l):
-    return (
-        'M' + l.attrib.get('x1', '0') + ' ' + l.attrib.get('y1', '0')
-        + 'L' + l.attrib.get('x2', '0') + ' ' + l.attrib.get('y2', '0')
-    )
 
 
 def svg2paths(svg_file_location,
@@ -220,7 +196,6 @@
     # file-like object and passed to the xml parser directly
     from_filepath = isinstance(svg_file_location, str) or isinstance(svg_file_location, FilePathLike)
     svg_file_location = os.path.abspath(svg_file_location) if from_filepath else svg_file_location
->>>>>>> f7e07433
 
     doc = parse(svg_file_location)
 
