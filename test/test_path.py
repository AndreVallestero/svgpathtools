# External dependencies
from __future__ import division, absolute_import, print_function
<<<<<<< HEAD
from unittest import TestCase
=======

import sys
import unittest
>>>>>>> b8f4e71f
from math import sqrt, pi
from operator import itemgetter
import numpy as np
import random
import warnings

# Internal dependencies
from svgpathtools import (
    Line, QuadraticBezier, CubicBezier, Arc, Path, parse_path,
    is_bezier_segment, is_bezier_path, poly2bez, bpoints2bezier,
    closest_point_in_path, farthest_point_in_path, path_encloses_pt)
from svgpathtools.path import bezier_radialrange

# An important note for those doing any debugging:
# ------------------------------------------------
# Most of these test points are not calculated separately, as that would
# take too long and be too error prone. Instead the curves have been verified
# to be correct visually with the disvg() function.


RUN_SLOW_TESTS = False
TOL = 1e-4  # default for tests that don't specify a `delta` or `places`


def random_line():
    x = (random.random() - 0.5) * 2000
    y = (random.random() - 0.5) * 2000
    start = complex(x, y)

    x = (random.random() - 0.5) * 2000
    y = (random.random() - 0.5) * 2000
    end = complex(x, y)

    return Line(start, end)


def random_arc():
    x = (random.random() - 0.5) * 2000
    y = (random.random() - 0.5) * 2000
    start = complex(x, y)

    x = (random.random() - 0.5) * 2000
    y = (random.random() - 0.5) * 2000
    end = complex(x, y)

    x = (random.random() - 0.5) * 2000
    y = (random.random() - 0.5) * 2000
    radius = complex(x, y)

    large_arc = random.choice([True, False])
    sweep = random.choice([True, False])

    return Arc(start=start, radius=radius, rotation=0.0, large_arc=large_arc, sweep=sweep, end=end)


def assert_intersections(test_case, a_seg, b_seg, intersections, count, msg=None, tol=1e-4):
    if count is not None:
        test_case.assertTrue(len(intersections) == count, msg=msg)
    for i in intersections:
        test_case.assertTrue(i[0] >= 0.0, msg=msg)
        test_case.assertTrue(i[0] <= 1.0, msg=msg)
        test_case.assertTrue(i[1] >= 0.0, msg=msg)
        test_case.assertTrue(i[1] <= 1.0, msg=msg)
        test_case.assertAlmostEqual(a_seg.point(i[0]), b_seg.point(i[1]), msg=msg, delta=tol)


class AssertWarns(warnings.catch_warnings):
    """A python 2 compatible version of assertWarns."""
    def __init__(self, test_case, warning):
        self.test_case = test_case
        self.warning_type = warning
        self.log = None
        super(AssertWarns, self).__init__(record=True, module=None)

    def __enter__(self):
        self.log = super(AssertWarns, self).__enter__()
        return self.log

    def __exit__(self, *exc_info):
        super(AssertWarns, self).__exit__(*exc_info)
        self.test_case.assertEqual(type(self.log[0]), self.warning_type)


# noinspection PyTypeChecker
class LineTest(TestCase):

    def test_lines(self):
        # These points are calculated, and not just regression tests.
        line1 = Line(0j, 400 + 0j)
        self.assertAlmostEqual(line1.point(0), 0j, delta=TOL)
        self.assertAlmostEqual(line1.point(0.3), (120 + 0j), delta=TOL)
        self.assertAlmostEqual(line1.point(0.5), (200 + 0j), delta=TOL)
        self.assertAlmostEqual(line1.point(0.9), (360 + 0j), delta=TOL)
        self.assertAlmostEqual(line1.point(1), (400 + 0j), delta=TOL)
        self.assertAlmostEqual(line1.length(), 400, delta=TOL)

        line2 = Line(400 + 0j, 400 + 300j)
        self.assertAlmostEqual(line2.point(0), (400 + 0j), delta=TOL)
        self.assertAlmostEqual(line2.point(0.3), (400 + 90j), delta=TOL)
        self.assertAlmostEqual(line2.point(0.5), (400 + 150j), delta=TOL)
        self.assertAlmostEqual(line2.point(0.9), (400 + 270j), delta=TOL)
        self.assertAlmostEqual(line2.point(1), (400 + 300j), delta=TOL)
        self.assertAlmostEqual(line2.length(), 300, delta=TOL)

        line3 = Line(400 + 300j, 0j)
        self.assertAlmostEqual(line3.point(0), (400 + 300j), delta=TOL)
        self.assertAlmostEqual(line3.point(0.3), (280 + 210j), delta=TOL)
        self.assertAlmostEqual(line3.point(0.5), (200 + 150j), delta=TOL)
        self.assertAlmostEqual(line3.point(0.9), (40 + 30j), delta=TOL)
        self.assertAlmostEqual(line3.point(1), 0j, delta=TOL)
        self.assertAlmostEqual(line3.length(), 500, delta=TOL)

    def test_equality(self):
        # This is to test the __eq__ and __ne__ methods, so we can't use
        # assertEqual and assertNotEqual
        line = Line(0j, 400 + 0j)
        cubic = CubicBezier(600 + 500j, 600 + 350j, 900 + 650j, 900 + 500j)
        self.assertTrue(line == Line(0, 400))
        self.assertTrue(line != Line(100, 400))
        self.assertFalse(line == str(line))
        self.assertTrue(line != str(line))
        self.assertFalse(cubic == line)

    def test_point_to_t(self):
        l = Line(start=(0+0j), end=(0+10j))
        self.assertEqual(l.point_to_t(0+0j), 0.0)
        self.assertAlmostEqual(l.point_to_t(0+5j), 0.5, delta=TOL)
        self.assertEqual(l.point_to_t(0+10j), 1.0)
        self.assertIsNone(l.point_to_t(1+0j))
        self.assertIsNone(l.point_to_t(0-1j))
        self.assertIsNone(l.point_to_t(0+11j))

        l = Line(start=(0+0j), end=(10+10j))
        self.assertEqual(l.point_to_t(0+0j), 0.0)
        self.assertAlmostEqual(l.point_to_t(5+5j), 0.5, delta=TOL)
        self.assertEqual(l.point_to_t(10+10j), 1.0)
        self.assertIsNone(l.point_to_t(1+0j))
        self.assertIsNone(l.point_to_t(0-1j))
        self.assertIsNone(l.point_to_t(0+11j))
        self.assertIsNone(l.point_to_t(10.001+10.001j))
        self.assertIsNone(l.point_to_t(-0.001-0.001j))

        l = Line(start=(0+0j), end=(10+0j))
        self.assertEqual(l.point_to_t(0+0j), 0.0)
        self.assertAlmostEqual(l.point_to_t(5+0j), 0.5, delta=TOL)
        self.assertEqual(l.point_to_t(10+0j), 1.0)
        self.assertIsNone(l.point_to_t(0+1j))
        self.assertIsNone(l.point_to_t(0-1j))
        self.assertIsNone(l.point_to_t(0+11j))
        self.assertIsNone(l.point_to_t(10.001+0j))
        self.assertIsNone(l.point_to_t(-0.001-0j))

        l = Line(start=(-2-1j), end=(11-20j))
        self.assertEqual(l.point_to_t(-2-1j), 0.0)
        self.assertAlmostEqual(l.point_to_t(4.5-10.5j), 0.5, delta=TOL)
        self.assertEqual(l.point_to_t(11-20j), 1.0)
        self.assertIsNone(l.point_to_t(0+1j))
        self.assertIsNone(l.point_to_t(0-1j))
        self.assertIsNone(l.point_to_t(0+11j))
        self.assertIsNone(l.point_to_t(10.001+0j))
        self.assertIsNone(l.point_to_t(-0.001-0j))

        l = Line(start=(40.234-32.613j), end=(12.7-32.613j))
        self.assertEqual(l.point_to_t(40.234-32.613j), 0.0)
        self.assertAlmostEqual(l.point_to_t(33.3505-32.613j), 0.25, delta=TOL)
        self.assertAlmostEqual(l.point_to_t(26.467-32.613j), 0.50, delta=TOL)
        self.assertAlmostEqual(l.point_to_t(19.5835-32.613j), 0.75, delta=TOL)
        self.assertEqual(l.point_to_t(12.7-32.613j), 1.0)
        self.assertIsNone(l.point_to_t(40.25-32.613j))
        self.assertIsNone(l.point_to_t(12.65-32.613j))
        self.assertIsNone(l.point_to_t(11-20j))
        self.assertIsNone(l.point_to_t(0+1j))
        self.assertIsNone(l.point_to_t(0-1j))
        self.assertIsNone(l.point_to_t(0+11j))
        self.assertIsNone(l.point_to_t(10.001+0j))
        self.assertIsNone(l.point_to_t(-0.001-0j))

        random.seed()
        for _ in range(100):
            l = random_line()
            for __ in range(100):
                orig_t = random.random()
                p = l.point(orig_t)
                computed_t = l.point_to_t(p)
                self.assertAlmostEqual(orig_t, computed_t, delta=TOL)

    def test_radialrange(self):
        def crand():
            return 100*(np.random.rand() + np.random.rand()*1j)

        for _ in range(100):
            z = crand()
            l = Line(crand(), crand())
            (min_da, min_ta), (max_da, max_ta) = l.radialrange(z)
            (min_db, min_tb), (max_db, max_tb) = bezier_radialrange(l, z)
            self.assertAlmostEqual(min_da, min_db, delta=TOL)
            self.assertAlmostEqual(min_ta, min_tb, delta=TOL)
            self.assertAlmostEqual(max_da, max_db, delta=TOL)
            self.assertAlmostEqual(max_ta, max_tb, delta=TOL)


# noinspection PyTypeChecker
class CubicBezierTest(TestCase):
    def test_approx_circle(self):
        """This is a approximate circle drawn in Inkscape"""

        cub1 = CubicBezier(
            complex(0, 0),
            complex(0, 109.66797),
            complex(-88.90345, 198.57142),
            complex(-198.57142, 198.57142)
        )
        cub1_tests = [
            (0, 0j),
            (0.1, (-2.59896457 + 32.20931647j)),
            (0.2, (-10.12330256 + 62.76392816j)),
            (0.3, (-22.16418039 + 91.25500149j)),
            (0.4, (-38.31276448 + 117.27370288j)),
            (0.5, (-58.16022125 + 140.41119875j)),
            (0.6, (-81.29771712 + 160.25865552j)),
            (0.7, (-107.31641851 + 176.40723961j)),
            (0.8, (-135.80749184 + 188.44811744j)),
            (0.9, (-166.36210353 + 195.97245543j)),
            (1, (-198.57142 + 198.57142j)),
        ]

        cub2 = CubicBezier(
            complex(-198.57142, 198.57142),
            complex(-109.66797 - 198.57142, 0 + 198.57142),
            complex(-198.57143 - 198.57142, -88.90345 + 198.57142),
            complex(-198.57143 - 198.57142, 0),
        )

        cub2_tests = [
            (0, (-198.57142 + 198.57142j)),
            (0.1, (-230.78073675 + 195.97245543j)),
            (0.2, (-261.3353492 + 188.44811744j)),
            (0.3, (-289.82642365 + 176.40723961j)),
            (0.4, (-315.8451264 + 160.25865552j)),
            (0.5, (-338.98262375 + 140.41119875j)),
            (0.6, (-358.830082 + 117.27370288j)),
            (0.7, (-374.97866745 + 91.25500149j)),
            (0.8, (-387.0195464 + 62.76392816j)),
            (0.9, (-394.54388515 + 32.20931647j)),
            (1, (-397.14285 + 0j)),
        ]

        cub3 = CubicBezier(
            complex(-198.57143 - 198.57142, 0),
            complex(0 - 198.57143 - 198.57142, -109.66797),
            complex(88.90346 - 198.57143 - 198.57142, -198.57143),
            complex(-198.57142, -198.57143)
        )

        cub3_tests = [
            (0, (-397.14285 + 0j)),
            (0.1, (-394.54388515 - 32.20931675j)),
            (0.2, (-387.0195464 - 62.7639292j)),
            (0.3, (-374.97866745 - 91.25500365j)),
            (0.4, (-358.830082 - 117.2737064j)),
            (0.5, (-338.98262375 - 140.41120375j)),
            (0.6, (-315.8451264 - 160.258662j)),
            (0.7, (-289.82642365 - 176.40724745j)),
            (0.8, (-261.3353492 - 188.4481264j)),
            (0.9, (-230.78073675 - 195.97246515j)),
            (1, (-198.57142 - 198.57143j)),
        ]

        cub4 = CubicBezier(
            complex(-198.57142, -198.57143),
            complex(109.66797 - 198.57142, 0 - 198.57143),
            complex(0, 88.90346 - 198.57143),
            complex(0, 0),
        )

        cub4_tests = [
            (0, (-198.57142 - 198.57143j)),
            (0.1, (-166.36210353 - 195.97246515j)),
            (0.2, (-135.80749184 - 188.4481264j)),
            (0.3, (-107.31641851 - 176.40724745j)),
            (0.4, (-81.29771712 - 160.258662j)),
            (0.5, (-58.16022125 - 140.41120375j)),
            (0.6, (-38.31276448 - 117.2737064j)),
            (0.7, (-22.16418039 - 91.25500365j)),
            (0.8, (-10.12330256 - 62.7639292j)),
            (0.9, (-2.59896457 - 32.20931675j)),
            (1, 0j),
        ]

        test_sets = [
            ('cub1', cub1, cub1_tests),
            ('cub2', cub2, cub2_tests),
            ('cub3', cub3, cub3_tests),
            ('cub4', cub4, cub4_tests),
        ]

        tol = 1e-4
        for set_name, path_segment, test_set in test_sets:
            for t, expected_result in test_set:
                result = path_segment.point(t)
                msg = '{}.point({}) = {} | expected_result = {}' \
                      ''.format(set_name, t, result, expected_result)
                self.assertAlmostEqual(result, expected_result, msg=msg, delta=tol)

    def test_svg_examples(self):

        # M100,200 C100,100 250,100 250,200
        path1 = CubicBezier(100 + 200j, 100 + 100j, 250 + 100j, 250 + 200j)
        self.assertAlmostEqual(path1.point(0), (100 + 200j), delta=TOL)
        self.assertAlmostEqual(path1.point(0.3), (132.4 + 137j), delta=TOL)
        self.assertAlmostEqual(path1.point(0.5), (175 + 125j), delta=TOL)
        self.assertAlmostEqual(path1.point(0.9), (245.8 + 173j), delta=TOL)
        self.assertAlmostEqual(path1.point(1), (250 + 200j), delta=TOL)

        # S400,300 400,200
        path2 = CubicBezier(250 + 200j, 250 + 300j, 400 + 300j, 400 + 200j)
        self.assertAlmostEqual(path2.point(0), (250 + 200j), delta=TOL)
        self.assertAlmostEqual(path2.point(0.3), (282.4 + 263j), delta=TOL)
        self.assertAlmostEqual(path2.point(0.5), (325 + 275j), delta=TOL)
        self.assertAlmostEqual(path2.point(0.9), (395.8 + 227j), delta=TOL)
        self.assertAlmostEqual(path2.point(1), (400 + 200j), delta=TOL)

        # M100,200 C100,100 400,100 400,200
        path3 = CubicBezier(100 + 200j, 100 + 100j, 400 + 100j, 400 + 200j)
        self.assertAlmostEqual(path3.point(0), (100 + 200j), delta=TOL)
        self.assertAlmostEqual(path3.point(0.3), (164.8 + 137j), delta=TOL)
        self.assertAlmostEqual(path3.point(0.5), (250 + 125j), delta=TOL)
        self.assertAlmostEqual(path3.point(0.9), (391.6 + 173j), delta=TOL)
        self.assertAlmostEqual(path3.point(1), (400 + 200j), delta=TOL)

        # M100,500 C25,400 475,400 400,500
        path4 = CubicBezier(100 + 500j, 25 + 400j, 475 + 400j, 400 + 500j)
        self.assertAlmostEqual(path4.point(0), (100 + 500j), delta=TOL)
        self.assertAlmostEqual(path4.point(0.3), (145.9 + 437j), delta=TOL)
        self.assertAlmostEqual(path4.point(0.5), (250 + 425j), delta=TOL)
        self.assertAlmostEqual(path4.point(0.9), (407.8 + 473j), delta=TOL)
        self.assertAlmostEqual(path4.point(1), (400 + 500j), delta=TOL)

        # M100,800 C175,700 325,700 400,800
        path5 = CubicBezier(100 + 800j, 175 + 700j, 325 + 700j, 400 + 800j)
        self.assertAlmostEqual(path5.point(0), (100 + 800j), delta=TOL)
        self.assertAlmostEqual(path5.point(0.3), (183.7 + 737j), delta=TOL)
        self.assertAlmostEqual(path5.point(0.5), (250 + 725j), delta=TOL)
        self.assertAlmostEqual(path5.point(0.9), (375.4 + 773j), delta=TOL)
        self.assertAlmostEqual(path5.point(1), (400 + 800j), delta=TOL)

        # M600,200 C675,100 975,100 900,200
        path6 = CubicBezier(600 + 200j, 675 + 100j, 975 + 100j, 900 + 200j)
        self.assertAlmostEqual(path6.point(0), (600 + 200j), delta=TOL)
        self.assertAlmostEqual(path6.point(0.3), (712.05 + 137j), delta=TOL)
        self.assertAlmostEqual(path6.point(0.5), (806.25 + 125j), delta=TOL)
        self.assertAlmostEqual(path6.point(0.9), (911.85 + 173j), delta=TOL)
        self.assertAlmostEqual(path6.point(1), (900 + 200j), delta=TOL)

        # M600,500 C600,350 900,650 900,500
        path7 = CubicBezier(600 + 500j, 600 + 350j, 900 + 650j, 900 + 500j)
        self.assertAlmostEqual(path7.point(0), (600 + 500j), delta=TOL)
        self.assertAlmostEqual(path7.point(0.3), (664.8 + 462.2j), delta=TOL)
        self.assertAlmostEqual(path7.point(0.5), (750 + 500j), delta=TOL)
        self.assertAlmostEqual(path7.point(0.9), (891.6 + 532.4j), delta=TOL)
        self.assertAlmostEqual(path7.point(1), (900 + 500j), delta=TOL)

        # M600,800 C625,700 725,700 750,800
        path8 = CubicBezier(600 + 800j, 625 + 700j, 725 + 700j, 750 + 800j)
        self.assertAlmostEqual(path8.point(0), (600 + 800j), delta=TOL)
        self.assertAlmostEqual(path8.point(0.3), (638.7 + 737j), delta=TOL)
        self.assertAlmostEqual(path8.point(0.5), (675 + 725j), delta=TOL)
        self.assertAlmostEqual(path8.point(0.9), (740.4 + 773j), delta=TOL)
        self.assertAlmostEqual(path8.point(1), (750 + 800j), delta=TOL)

        # S875,900 900,800
        inversion = (750 + 800j) + (750 + 800j) - (725 + 700j)
        path9 = CubicBezier(750 + 800j, inversion, 875 + 900j, 900 + 800j)
        self.assertAlmostEqual(path9.point(0), (750 + 800j), delta=TOL)
        self.assertAlmostEqual(path9.point(0.3), (788.7 + 863j), delta=TOL)
        self.assertAlmostEqual(path9.point(0.5), (825 + 875j), delta=TOL)
        self.assertAlmostEqual(path9.point(0.9), (890.4 + 827j), delta=TOL)
        self.assertAlmostEqual(path9.point(1), (900 + 800j), delta=TOL)

    def test_length(self):

        # A straight line:
        cub = CubicBezier(
            complex(0, 0),
            complex(0, 0),
            complex(0, 100),
            complex(0, 100)
        )

        self.assertAlmostEqual(cub.length(), 100, delta=TOL)

        # A diagonal line:
        cub = CubicBezier(
            complex(0, 0),
            complex(0, 0),
            complex(100, 100),
            complex(100, 100)
        )

        self.assertAlmostEqual(cub.length(), sqrt(2 * 100 * 100), delta=TOL)

        # A quarter circle large_arc with radius 100
        # http://www.whizkidtech.redprince.net/bezier/circle/
        kappa = 4 * (sqrt(2) - 1) / 3

        cub = CubicBezier(
            complex(0, 0),
            complex(0, kappa * 100),
            complex(100 - kappa * 100, 100),
            complex(100, 100)
        )

        # We can't compare with pi*50 here, because this is just an
        # approximation of a circle large_arc. pi*50 is 157.079632679
        # So this is just yet another "warn if this changes" test.
        # This value is not verified to be correct.
        self.assertAlmostEqual(cub.length(), 157.1016698, delta=TOL)

        # A recursive solution has also been suggested, but for CubicBezier
        # curves it could get a false solution on curves where the midpoint is
        # on a straight line between the start and end. For example, the
        # following curve would get solved as a straight line and get the
        # length 300.
        # Make sure this is not the case.
        cub = CubicBezier(
            complex(600, 500),
            complex(600, 350),
            complex(900, 650),
            complex(900, 500)
        )
        self.assertTrue(cub.length() > 300.0)

    def test_equality(self):
        # This is to test the __eq__ and __ne__ methods, so we can't use
        # assertEqual and assertNotEqual
        segment = CubicBezier(complex(600, 500), complex(600, 350),
                              complex(900, 650), complex(900, 500))

        self.assertTrue(segment == CubicBezier(600 + 500j, 600 + 350j, 900 + 650j, 900 + 500j))
        self.assertTrue(segment != CubicBezier(600 + 501j, 600 + 350j, 900 + 650j, 900 + 500j))
        self.assertTrue(segment != Line(0, 400))


# noinspection PyTypeChecker
class QuadraticBezierTest(TestCase):

    def test_svg_examples(self):
        """These is the path in the SVG specs"""
        # M200,300 Q400,50 600,300 T1000,300
        path1 = QuadraticBezier(200 + 300j, 400 + 50j, 600 + 300j)
        self.assertAlmostEqual(path1.point(0), (200 + 300j), delta=TOL)
        self.assertAlmostEqual(path1.point(0.3), (320 + 195j), delta=TOL)
        self.assertAlmostEqual(path1.point(0.5), (400 + 175j), delta=TOL)
        self.assertAlmostEqual(path1.point(0.9), (560 + 255j), delta=TOL)
        self.assertAlmostEqual(path1.point(1), (600 + 300j), delta=TOL)

        # T1000, 300
        inversion = (600 + 300j) + (600 + 300j) - (400 + 50j)
        path2 = QuadraticBezier(600 + 300j, inversion, 1000 + 300j)
        self.assertAlmostEqual(path2.point(0), (600 + 300j), delta=TOL)
        self.assertAlmostEqual(path2.point(0.3), (720 + 405j), delta=TOL)
        self.assertAlmostEqual(path2.point(0.5), (800 + 425j), delta=TOL)
        self.assertAlmostEqual(path2.point(0.9), (960 + 345j), delta=TOL)
        self.assertAlmostEqual(path2.point(1), (1000 + 300j), delta=TOL)

    def test_length(self):
        # expected results calculated with
        # svg.path.segment_length(q, 0, 1, q.start, q.end, 1e-14, 20, 0)
        q1 = QuadraticBezier(200 + 300j, 400 + 50j, 600 + 300j)
        q2 = QuadraticBezier(200 + 300j, 400 + 50j, 500 + 200j)
        closedq = QuadraticBezier(6+2j, 5-1j, 6+2j)
        linq1 = QuadraticBezier(1, 2, 3)
        linq2 = QuadraticBezier(1+3j, 2+5j, -9 - 17j)
        nodalq = QuadraticBezier(1, 1, 1)
        tests = [(q1, 487.77109389525975),
                 (q2, 379.90458193489155),
                 (closedq, 3.1622776601683795),
                 (linq1, 2),
                 (linq2, 22.73335777124786),
                 (nodalq, 0)]
        for q, exp_res in tests:
            self.assertAlmostEqual(q.length(), exp_res, delta=TOL)

        # partial length tests
        tests = [(q1, 212.34775387566032),
                 (q2, 166.22170622052397),
                 (closedq, 0.7905694150420949),
                 (linq1, 1.0),
                 (nodalq, 0.0)]
        t0 = 0.25
        t1 = 0.75
        for q, exp_res in tests:
            self.assertAlmostEqual(q.length(t0=t0, t1=t1), exp_res, delta=TOL)

        # linear partial cases
        linq2 = QuadraticBezier(1+3j, 2+5j, -9 - 17j)
        tests = [(0, 1/24, 0.13975424859373725),
                 (0, 1/12, 0.1863389981249823),
                 (0, 0.5, 4.844813951249543),
                 (0, 1, 22.73335777124786),
                 (1/24, 1/12, 0.04658474953124506),
                 (1/24, 0.5, 4.705059702655722),
                 (1/24, 1, 22.59360352265412),
                 (1/12, 0.5, 4.658474953124562),
                 (1/12, 1, 22.54701877312288),
                 (0.5, 1, 17.88854381999832)]
        for t0, t1, exp_s in tests:
            self.assertAlmostEqual(linq2.length(t0=t0, t1=t1), exp_s, delta=TOL)

    def test_equality(self):
        # This is to test the __eq__ and __ne__ methods, so we can't use
        # assertEqual and assertNotEqual
        segment = QuadraticBezier(200 + 300j, 400 + 50j, 600 + 300j)
        self.assertTrue(segment == QuadraticBezier(200 + 300j, 400 + 50j, 600 + 300j))
        self.assertTrue(segment != QuadraticBezier(200 + 301j, 400 + 50j, 600 + 300j))
        self.assertFalse(segment == Arc(0j, 100 + 50j, 0, 0, 0, 100 + 50j))
        self.assertTrue(Arc(0j, 100 + 50j, 0, 0, 0, 100 + 50j) != segment)


# noinspection PyTypeChecker
class ArcTest(TestCase):

    def test_trusting_acos(self):
        """`u1.real` is > 1 in this arc due to numerical error."""
        try:
            _ = Arc(start=(160.197+102.925j),
                    radius=(0.025+0.025j),
                    rotation=0.0,
                    large_arc=False,
                    sweep=True,
                    end=(160.172+102.95j))
        except ValueError:
            self.fail("Arc() raised ValueError unexpectedly!")

    def test_points(self):
        arc1 = Arc(0j, 100 + 50j, 0, 0, 0, 100 + 50j)
        self.assertAlmostEqual(arc1.center, 100 + 0j, delta=TOL)
        self.assertAlmostEqual(arc1.theta, 180.0, delta=TOL)
        self.assertAlmostEqual(arc1.delta, -90.0, delta=TOL)

        self.assertAlmostEqual(arc1.point(0.0), 0j, delta=TOL)
        self.assertAlmostEqual(arc1.point(0.1), (1.23116594049 + 7.82172325201j), delta=TOL)
        self.assertAlmostEqual(arc1.point(0.2), (4.89434837048 + 15.4508497187j), delta=TOL)
        self.assertAlmostEqual(arc1.point(0.3), (10.8993475812 + 22.699524987j), delta=TOL)
        self.assertAlmostEqual(arc1.point(0.4), (19.0983005625 + 29.3892626146j), delta=TOL)
        self.assertAlmostEqual(arc1.point(0.5), (29.2893218813 + 35.3553390593j), delta=TOL)
        self.assertAlmostEqual(arc1.point(0.6), (41.2214747708 + 40.4508497187j), delta=TOL)
        self.assertAlmostEqual(arc1.point(0.7), (54.6009500260 + 44.5503262094j), delta=TOL)
        self.assertAlmostEqual(arc1.point(0.8), (69.0983005625 + 47.5528258148j), delta=TOL)
        self.assertAlmostEqual(arc1.point(0.9), (84.3565534960 + 49.3844170298j), delta=TOL)
        self.assertAlmostEqual(arc1.point(1.0), (100 + 50j), delta=TOL)

        arc2 = Arc(0j, 100 + 50j, 0, 1, 0, 100 + 50j)
        self.assertAlmostEqual(arc2.center, 50j, delta=TOL)
        self.assertAlmostEqual(arc2.theta, -90.0, delta=TOL)
        self.assertAlmostEqual(arc2.delta, -270.0, delta=TOL)

        self.assertAlmostEqual(arc2.point(0.0), 0j, delta=TOL)
        self.assertAlmostEqual(arc2.point(0.1), (-45.399049974 + 5.44967379058j), delta=TOL)
        self.assertAlmostEqual(arc2.point(0.2), (-80.9016994375 + 20.6107373854j), delta=TOL)
        self.assertAlmostEqual(arc2.point(0.3), (-98.7688340595 + 42.178276748j), delta=TOL)
        self.assertAlmostEqual(arc2.point(0.4), (-95.1056516295 + 65.4508497187j), delta=TOL)
        self.assertAlmostEqual(arc2.point(0.5), (-70.7106781187 + 85.3553390593j), delta=TOL)
        self.assertAlmostEqual(arc2.point(0.6), (-30.9016994375 + 97.5528258148j), delta=TOL)
        self.assertAlmostEqual(arc2.point(0.7), (15.643446504 + 99.3844170298j), delta=TOL)
        self.assertAlmostEqual(arc2.point(0.8), (58.7785252292 + 90.4508497187j), delta=TOL)
        self.assertAlmostEqual(arc2.point(0.9), (89.1006524188 + 72.699524987j), delta=TOL)
        self.assertAlmostEqual(arc2.point(1.0), (100 + 50j), delta=TOL)

        arc3 = Arc(0j, 100 + 50j, 0, 0, 1, 100 + 50j)
        self.assertAlmostEqual(arc3.center, 50j, delta=TOL)
        self.assertAlmostEqual(arc3.theta, -90.0, delta=TOL)
        self.assertAlmostEqual(arc3.delta, 90.0, delta=TOL)

        self.assertAlmostEqual(arc3.point(0.0), 0j, delta=TOL)
        self.assertAlmostEqual(arc3.point(0.1), (15.643446504 + 0.615582970243j), delta=TOL)
        self.assertAlmostEqual(arc3.point(0.2), (30.9016994375 + 2.44717418524j), delta=TOL)
        self.assertAlmostEqual(arc3.point(0.3), (45.399049974 + 5.44967379058j), delta=TOL)
        self.assertAlmostEqual(arc3.point(0.4), (58.7785252292 + 9.54915028125j), delta=TOL)
        self.assertAlmostEqual(arc3.point(0.5), (70.7106781187 + 14.6446609407j), delta=TOL)
        self.assertAlmostEqual(arc3.point(0.6), (80.9016994375 + 20.6107373854j), delta=TOL)
        self.assertAlmostEqual(arc3.point(0.7), (89.1006524188 + 27.300475013j), delta=TOL)
        self.assertAlmostEqual(arc3.point(0.8), (95.1056516295 + 34.5491502813j), delta=TOL)
        self.assertAlmostEqual(arc3.point(0.9), (98.7688340595 + 42.178276748j), delta=TOL)
        self.assertAlmostEqual(arc3.point(1.0), (100 + 50j), delta=TOL)

        arc4 = Arc(0j, 100 + 50j, 0, 1, 1, 100 + 50j)
        self.assertAlmostEqual(arc4.center, 100 + 0j, delta=TOL)
        self.assertAlmostEqual(arc4.theta, 180.0, delta=TOL)
        self.assertAlmostEqual(arc4.delta, 270.0, delta=TOL)

        self.assertAlmostEqual(arc4.point(0.0), 0j, delta=TOL)
        self.assertAlmostEqual(arc4.point(0.1), (10.8993475812 - 22.699524987j), delta=TOL)
        self.assertAlmostEqual(arc4.point(0.2), (41.2214747708 - 40.4508497187j), delta=TOL)
        self.assertAlmostEqual(arc4.point(0.3), (84.3565534960 - 49.3844170298j), delta=TOL)
        self.assertAlmostEqual(arc4.point(0.4), (130.901699437 - 47.5528258148j), delta=TOL)
        self.assertAlmostEqual(arc4.point(0.5), (170.710678119 - 35.3553390593j), delta=TOL)
        self.assertAlmostEqual(arc4.point(0.6), (195.105651630 - 15.4508497187j), delta=TOL)
        self.assertAlmostEqual(arc4.point(0.7), (198.768834060 + 7.82172325201j), delta=TOL)
        self.assertAlmostEqual(arc4.point(0.8), (180.901699437 + 29.3892626146j), delta=TOL)
        self.assertAlmostEqual(arc4.point(0.9), (145.399049974 + 44.5503262094j), delta=TOL)
        self.assertAlmostEqual(arc4.point(1.0), (100 + 50j), delta=TOL)

        arc5 = Arc((725.307482225571-915.5548199281527j),
                   (202.79421639137703+148.77294617167183j),
                   225.6910319606926, 1, 1,
                   (-624.6375539637027+896.5483089399895j))
        self.assertAlmostEqual(arc5.point(0.0), (725.307482226-915.554819928j), delta=TOL)
        self.assertAlmostEqual(arc5.point(0.0909090909091),
                               (1023.47397369-597.730444283j))
        self.assertAlmostEqual(arc5.point(0.181818181818),
                               (1242.80253007-232.251400124j))
        self.assertAlmostEqual(arc5.point(0.272727272727),
                               (1365.52445614+151.273373978j))
        self.assertAlmostEqual(arc5.point(0.363636363636),
                               (1381.69755131+521.772981736j))
        self.assertAlmostEqual(arc5.point(0.454545454545),
                               (1290.01156757+849.231748376j))
        self.assertAlmostEqual(arc5.point(0.545454545455),
                               (1097.89435807+1107.12091209j))
        self.assertAlmostEqual(arc5.point(0.636363636364),
                               (820.910116547+1274.54782658j))
        self.assertAlmostEqual(arc5.point(0.727272727273),
                               (481.49845896+1337.94855893j))
        self.assertAlmostEqual(arc5.point(0.818181818182),
                               (107.156499251+1292.18675889j))
        self.assertAlmostEqual(arc5.point(0.909090909091),
                               (-271.788803303+1140.96977533j))

    def test_length(self):
        # I'll test the length calculations by making a circle, in two parts.
        arc1 = Arc(0j, 100 + 100j, 0, 0, 0, 200 + 0j)
        arc2 = Arc(200 + 0j, 100 + 100j, 0, 0, 0, 0j)
        self.assertAlmostEqual(arc1.length(), pi * 100, delta=TOL)
        self.assertAlmostEqual(arc2.length(), pi * 100, delta=TOL)

    def test_equality(self):
        # This is to test the __eq__ and __ne__ methods, so we can't use
        # assertEqual and assertNotEqual
        segment = Arc(0j, 100 + 50j, 0, 0, 0, 100 + 50j)
        self.assertTrue(segment == Arc(0j, 100 + 50j, 0, 0, 0, 100 + 50j))
        self.assertTrue(segment != Arc(0j, 100 + 50j, 0, 1, 0, 100 + 50j))

    def test_point_to_t(self):
        tol = 1e-4
        a = Arc(start=(0+0j), radius=(5+5j), rotation=0.0, large_arc=True, sweep=True, end=(0+10j))
        self.assertEqual(a.point_to_t(0+0j), 0.0)
        self.assertAlmostEqual(a.point_to_t(5+5j), 0.5, delta=tol)
        self.assertEqual(a.point_to_t(0+10j), 1.0)
        self.assertIsNone(a.point_to_t(-5+5j))
        self.assertIsNone(a.point_to_t(0+5j))
        self.assertIsNone(a.point_to_t(1+0j))
        self.assertIsNone(a.point_to_t(0-1j))
        self.assertIsNone(a.point_to_t(0+11j))

        a = Arc(start=(0+0j), radius=(5+5j), rotation=0.0, large_arc=True, sweep=False, end=(0+10j))
        self.assertEqual(a.point_to_t(0+0j), 0.0)
        self.assertAlmostEqual(a.point_to_t(-5+5j), 0.5, delta=tol)
        self.assertEqual(a.point_to_t(0+10j), 1.0)
        self.assertIsNone(a.point_to_t(5+5j))
        self.assertIsNone(a.point_to_t(0+5j))
        self.assertIsNone(a.point_to_t(1+0j))
        self.assertIsNone(a.point_to_t(0-1j))
        self.assertIsNone(a.point_to_t(0+11j))

        a = Arc(start=(-10+0j), radius=(10+20j), rotation=0.0, large_arc=True, sweep=True, end=(10+0j))
        self.assertEqual(a.point_to_t(-10+0j), 0.0)
        self.assertAlmostEqual(a.point_to_t(0-20j), 0.5, delta=tol)
        self.assertEqual(a.point_to_t(10+0j), 1.0)
        self.assertIsNone(a.point_to_t(0+20j))
        self.assertIsNone(a.point_to_t(-5+5j))
        self.assertIsNone(a.point_to_t(0+5j))
        self.assertIsNone(a.point_to_t(1+0j))
        self.assertIsNone(a.point_to_t(0-1j))
        self.assertIsNone(a.point_to_t(0+11j))

        a = Arc(start=(100.834+27.987j), radius=(60.6+60.6j), rotation=0.0, large_arc=False, sweep=False, end=(40.234-32.613j))
        self.assertEqual(a.point_to_t(100.834+27.987j), 0.0)
        self.assertAlmostEqual(a.point_to_t(96.2210993246+4.7963831644j), 0.25, delta=tol)
        self.assertAlmostEqual(a.point_to_t(83.0846703014-14.8636715784j), 0.50, delta=tol)
        self.assertAlmostEqual(a.point_to_t(63.4246151671-28.0001000158j), 0.75, delta=tol)
        self.assertEqual(a.point_to_t(40.234-32.613j), 1.00)
        self.assertIsNone(a.point_to_t(-10+0j))
        self.assertIsNone(a.point_to_t(0+0j))

        a = Arc(start=(423.049961698-41.3779390229j), radius=(904.283878032+597.298520765j), rotation=0.0, large_arc=True, sweep=False, end=(548.984030235-312.385118044j))
        orig_t = 0.854049465076
        p = a.point(orig_t)
        computed_t = a.point_to_t(p)
        self.assertAlmostEqual(orig_t, computed_t, delta=TOL)

        a = Arc(start=(-1-750j), radius=(750+750j), rotation=0.0, large_arc=True, sweep=False, end=1-750j)
        self.assertAlmostEqual(a.point_to_t(730.5212132777968+169.8191111892562j), 0.71373858, delta=tol)
        self.assertIsNone(a.point_to_t(730.5212132777968+169j))
        self.assertIsNone(a.point_to_t(730.5212132777968+171j))

        random.seed()
        for _ in range(100):
            a = random_arc()
            for __ in np.linspace(0, 1, 100):
                orig_t = random.random()
                p = a.point(orig_t)
                computed_t = a.point_to_t(p)
                msg = "arc %s at t=%f is point %s, but got %f back" \
                      "" % (a, orig_t, p, computed_t)
                self.assertAlmostEqual(orig_t, computed_t, msg=msg, delta=tol)

    def test_approx_quad(self):
        n = 100
        for _ in range(n):
            arc = random_arc()
            if arc.radius.real > 2000 or arc.radius.imag > 2000:
                continue  # Random Arc too large, by autoscale.
            path1 = Path(arc)
            path2 = Path(*path1)
            path2.approximate_arcs_with_quads(error=0.05)
            d = abs(path1.length() - path2.length())
            # Error less than 1% typically less than 0.5%
            self.assertAlmostEqual(d, 0.0, delta=20)

    def test_approx_cubic(self):
        n = 100
        for _ in range(n):
            arc = random_arc()
            if arc.radius.real > 2000 or arc.radius.imag > 2000:
                continue  # Random Arc too large, by autoscale.
            path1 = Path(arc)
            path2 = Path(*path1)
            path2.approximate_arcs_with_cubics(error=0.1)
            d = abs(path1.length() - path2.length())
            # Error less than 0.1% typically less than 0.001%
            self.assertAlmostEqual(d, 0.0, delta=2)


# noinspection PyTypeChecker
class TestPath(TestCase):

    def test_hash(self):
        line1 = Line(600.5 + 350.5j, 650.5 + 325.5j)
        arc1 = Arc(650 + 325j, 25 + 25j, -30, 0, 1, 700 + 300j)
        arc2 = Arc(650 + 325j, 30 + 25j, -30, 0, 0, 700 + 300j)
        cub1 = CubicBezier(650 + 325j, 25 + 25j, -30, 700 + 300j)
        cub2 = CubicBezier(700 + 300j, 800 + 400j, 750 + 200j, 600 + 100j)
        quad3 = QuadraticBezier(600 + 100j, 600, 600 + 300j)
        linez = Line(600 + 300j, 600 + 350j)

        bezpath = Path(line1, cub1, cub2, quad3)
        bezpathz = Path(line1, cub1, cub2, quad3, linez)
        path = Path(line1, arc1, cub2, quad3)
        pathz = Path(line1, arc1, cub2, quad3, linez)
        lpath = Path(linez)
        qpath = Path(quad3)
        cpath = Path(cub1)
        apath = Path(arc1, arc2)

        test_curves = [bezpath, bezpathz, path, pathz, lpath, qpath, cpath,
                       apath, line1, arc1, arc2, cub1, cub2, quad3, linez]

        # this is necessary due to changes to the builtin `hash` function
        if sys.version_info.major == 2:
            expected_hashes = [
                -5762846476463470127, -138736730317965290, -2005041722222729058,
                8448700906794235291, -5178990533869800243, -4003140762934044601,
                8575549467429100514, 5166859065265868968, 1373103287265872323,
                -1022491904150314631, 4188352014604112779, -5090374009174854814,
                -7093907105533857815, 2036243740727202243, -8108488067585685407]
        else:
            expected_hashes = [
                -6073024107272494569, -2519772625496438197, 8726412907710383506,
                2132930052750006195, 3112548573593977871, 991446120749438306,
                -5589397644574569777, -4438808571483114580, -3125333407400456536,
                -4418099728831808951, 702646573139378041, -6331016786776229094,
                5053050772929443013, 6102272282813527681, -5385294438006156225,
            ]

        for c, h in zip(test_curves, expected_hashes):
            self.assertTrue(hash(c) == h, msg="hash {} was expected for curve = {}".format(h, c))

    def test_circle(self):
        arc1 = Arc(0j, 100 + 100j, 0, 0, 0, 200 + 0j)
        arc2 = Arc(200 + 0j, 100 + 100j, 0, 0, 0, 0j)
        path = Path(arc1, arc2)
        self.assertAlmostEqual(path.point(0.0), 0j, delta=TOL)
        self.assertAlmostEqual(path.point(0.25), (100 + 100j), delta=TOL)
        self.assertAlmostEqual(path.point(0.5), (200 + 0j), delta=TOL)
        self.assertAlmostEqual(path.point(0.75), (100 - 100j), delta=TOL)
        self.assertAlmostEqual(path.point(1.0), 0j, delta=TOL)
        self.assertAlmostEqual(path.length(), pi * 200, delta=TOL)

    def test_svg_specs(self):
        """The paths that are in the SVG specs"""

        # Big pie: M300,200 h-150 a150,150 0 1,0 150,-150 z
        path = Path(Line(300 + 200j, 150 + 200j),
                    Arc(150 + 200j, 150 + 150j, 0, 1, 0, 300 + 50j),
                    Line(300 + 50j, 300 + 200j))
        # The points and length for this path are calculated and not
        # regression tests.
        self.assertAlmostEqual(path.point(0.0), (300 + 200j), delta=TOL)
        self.assertAlmostEqual(path.point(0.14897825542), (150 + 200j), delta=TOL)
        self.assertAlmostEqual(path.point(0.5), (406.066017177 + 306.066017177j), delta=TOL)
        self.assertAlmostEqual(path.point(1 - 0.14897825542), (300 + 50j), delta=TOL)
        self.assertAlmostEqual(path.point(1.0), (300 + 200j), delta=TOL)
        # The errors seem to accumulate. Still 6 decimal places is more
        # than good enough.
        self.assertAlmostEqual(path.length(), pi * 225 + 300, places=6)

        # Little pie: M275,175 v-150 a150,150 0 0,0 -150,150 z
        path = Path(Line(275 + 175j, 275 + 25j),
                    Arc(275 + 25j, 150 + 150j, 0, 0, 0, 125 + 175j),
                    Line(125 + 175j, 275 + 175j))
        # The points and length for this path are calculated and not
        # regression tests.
        self.assertAlmostEqual(path.point(0.0), (275 + 175j), delta=TOL)
        self.assertAlmostEqual(path.point(0.2800495767557787), (275 + 25j), delta=TOL)
        self.assertAlmostEqual(path.point(0.5), (168.93398282201787 + 68.93398282201787j))
        self.assertAlmostEqual(path.point(1 - 0.2800495767557787), (125 + 175j), delta=TOL)
        self.assertAlmostEqual(path.point(1.0), (275 + 175j), delta=TOL)
        # The errors seem to accumulate. Still 6 decimal places is more
        # than good enough.
        self.assertAlmostEqual(path.length(), pi * 75 + 300, places=6)

        # Bumpy path: M600,350 l 50,-25
        #             a25,25 -30 0,1 50,-25 l 50,-25
        #             a25,50 -30 0,1 50,-25 l 50,-25
        #             a25,75 -30 0,1 50,-25 l 50,-25
        #             a25,100 -30 0,1 50,-25 l 50,-25

        # Commented out because by Andy cause I was skeptical of path.point
        # ground truth values
        # path = Path(Line(600 + 350j, 650 + 325j),
        #             Arc(650 + 325j, 25 + 25j, -30, 0, 1, 700 + 300j),
        #             Line(700 + 300j, 750 + 275j),
        #             Arc(750 + 275j, 25 + 50j, -30, 0, 1, 800 + 250j),
        #             Line(800 + 250j, 850 + 225j),
        #             Arc(850 + 225j, 25 + 75j, -30, 0, 1, 900 + 200j),
        #             Line(900 + 200j, 950 + 175j),
        #             Arc(950 + 175j, 25 + 100j, -30, 0, 1, 1000 + 150j),
        #             Line(1000 + 150j, 1050 + 125j),
        #             )
        # # These are *not* calculated, but just regression tests. Be skeptical.
        # self.assertAlmostEqual(path.point(0), (600+350j), delta=TOL)
        # self.assertAlmostEqual(path.point(0.3), (755.239799276+212.182020958j), delta=TOL)
        # self.assertAlmostEqual(path.point(0.5), (827.730749264+147.824157418j), delta=TOL)
        # self.assertAlmostEqual(path.point(0.9), (971.284357806+106.302352605j), delta=TOL)
        # self.assertAlmostEqual(path.point(1), (1050+125j), delta=TOL)
        # # The errors seem to accumulate. Still 6 decimal places is more
        # # than good enough.
        # self.assertAlmostEqual(path.length(), 928.3886394081095, delta=TOL)

    def test_repr(self):
        path = Path(
            Line(start=600 + 350j, end=650 + 325j),
            Arc(start=650 + 325j, radius=25 + 25j, rotation=-30,
                large_arc=0, sweep=1, end=700 + 300j),
            CubicBezier(start=700 + 300j, control1=800 + 400j,
                        control2=750 + 200j, end=600 + 100j),
            QuadraticBezier(start=600 + 100j, control=600, end=600 + 300j))
        self.assertEqual(eval(repr(path)), path)

    def test_equality(self):
        # This is to test the __eq__ and __ne__ methods, so we can't use
        # assertEqual and assertNotEqual
        path1 = Path(
            Line(start=600 + 350j, end=650 + 325j),
            Arc(start=650 + 325j, radius=25 + 25j, rotation=-30,
                large_arc=0, sweep=1, end=700 + 300j),
            CubicBezier(start=700 + 300j, control1=800 + 400j,
                        control2=750 + 200j, end=600 + 100j),
            QuadraticBezier(start=600 + 100j, control=600, end=600 + 300j))
        path2 = Path(
            Line(start=600 + 350j, end=650 + 325j),
            Arc(start=650 + 325j, radius=25 + 25j, rotation=-30,
                large_arc=0, sweep=1, end=700 + 300j),
            CubicBezier(start=700 + 300j, control1=800 + 400j,
                        control2=750 + 200j, end=600 + 100j),
            QuadraticBezier(start=600 + 100j, control=600, end=600 + 300j))

        self.assertTrue(path1 == path2)
        # Modify path2:
        path2[0].start = 601 + 350j
        self.assertTrue(path1 != path2)

        # Modify back:
        path2[0].start = 600 + 350j
        self.assertFalse(path1 != path2)

        # Get rid of the last segment:
        del path2[-1]
        self.assertFalse(path1 == path2)

        # It's not equal to a list of it's segments
        self.assertTrue(path1 != path1[:])
        self.assertFalse(path1 == path1[:])

    def test_continuous_subpaths(self):
        """Test the Path.continuous_subpaths() method."""

        # Continuous and open example
        q = Path(Line(1, 2))
        a = [Path(Line(1, 2))]
        subpaths = q.continuous_subpaths()
        chk1 = all(subpath.iscontinuous() for subpath in subpaths)
        chk2 = (q == Path(*[seg for subpath in subpaths for seg in subpath]))
        self.assertTrue(subpaths == a)
        self.assertTrue(chk1)
        self.assertTrue(chk2)

        # # Continuous and closed example
        q = Path(Line(1, 2), Line(2, 1))
        a = [Path(Line(1, 2), Line(2, 1))]
        subpaths = q.continuous_subpaths()
        chk1 = all(subpath.iscontinuous() for subpath in subpaths)
        chk2 = q == Path(*[seg for subpath in subpaths for seg in subpath])
        self.assertTrue(subpaths == a)
        self.assertTrue(chk1)
        self.assertTrue(chk2)

        # Continuous and open example
        q = Path(Line(1, 2), Line(2, 3), Line(3, 4))
        a = [Path(Line(1, 2), Line(2, 3), Line(3, 4))]
        subpaths = q.continuous_subpaths()
        chk1 = all(subpath.iscontinuous() for subpath in subpaths)
        chk2 = (q == Path(*[seg for subpath in subpaths for seg in subpath]))
        self.assertTrue(subpaths == a)
        self.assertTrue(chk1)
        self.assertTrue(chk2)

        # Continuous and closed example
        q = Path(Line(1, 2), Line(2, 3), Line(3, 4), Line(4, 1))
        a = [Path(Line(1, 2), Line(2, 3), Line(3, 4), Line(4, 1))]
        subpaths = q.continuous_subpaths()
        chk1 = all(subpath.iscontinuous() for subpath in subpaths)
        chk2 = (q == Path(*[seg for subpath in subpaths for seg in subpath]))
        self.assertTrue(subpaths == a)
        self.assertTrue(chk1)
        self.assertTrue(chk2)

        # Discontinuous example
        q = Path(Line(1, 2), Line(2, 3), Line(3, 4),
                 Line(10, 11))
        a = [Path(Line(1, 2), Line(2, 3), Line(3, 4)),
             Path(Line(10, 11))]
        subpaths = q.continuous_subpaths()
        chk1 = all(subpath.iscontinuous() for subpath in subpaths)
        chk2 = (q == Path(*[seg for subpath in subpaths for seg in subpath]))
        self.assertTrue(subpaths == a)
        self.assertTrue(chk1)
        self.assertTrue(chk2)

        # Discontinuous closed example
        q = Path(Line(1, 2), Line(2, 3), Line(3, 4), Line(4, 1),
                 Line(10, 11), Line(11, 12))
        a = [Path(Line(1, 2), Line(2, 3), Line(3, 4), Line(4, 1)),
             Path(Line(10, 11), Line(11, 12))]
        subpaths = q.continuous_subpaths()
        chk1 = all(subpath.iscontinuous() for subpath in subpaths)
        chk2 = (q == Path(*[seg for subpath in subpaths for seg in subpath]))
        self.assertTrue(subpaths == a)
        self.assertTrue(chk1)
        self.assertTrue(chk2)

        # Discontinuous example
        q = Path(Line(1, 2),
                 Line(1, 2), Line(2, 3),
                 Line(10, 11), Line(11, 12), Line(12, 13),
                 Line(10, 11), Line(11, 12), Line(12, 13), Line(13, 14))
        a = [Path(Line(1, 2)),
             Path(Line(1, 2), Line(2, 3)),
             Path(Line(10, 11), Line(11, 12), Line(12, 13)),
             Path(Line(10, 11), Line(11, 12), Line(12, 13), Line(13, 14))]
        subpaths = q.continuous_subpaths()
        chk1 = all(subpath.iscontinuous() for subpath in subpaths)
        chk2 = (q == Path(*[seg for subpath in subpaths for seg in subpath]))
        self.assertTrue(subpaths == a)
        self.assertTrue(chk1)
        self.assertTrue(chk2)

        # Discontinuous example with overlapping end
        q = Path(Line(1, 2),
                 Line(5, 6), Line(6, 7),
                 Line(10, 11), Line(11, 12), Line(12, 13),
                 Line(10, 11), Line(11, 12), Line(12, 13), Line(13, 1))
        a = [Path(Line(1, 2)),
             Path(Line(5, 6), Line(6, 7)),
             Path(Line(10, 11), Line(11, 12), Line(12, 13)),
             Path(Line(10, 11), Line(11, 12), Line(12, 13), Line(13, 1))]
        subpaths = q.continuous_subpaths()
        chk1 = all(subpath.iscontinuous() for subpath in subpaths)
        chk2 = (q == Path(*[seg for subpath in subpaths for seg in subpath]))
        self.assertTrue(subpaths == a)
        self.assertTrue(chk1)
        self.assertTrue(chk2)

    def test_cropped(self):
        p_closed = Path(Line(0, 1), Line(1, 1 + 1j), Line(1 + 1j, 1j),
                        Line(1j, 0))
        first_half = Path(Line(0, 1), Line(1, 1 + 1j))
        second_half = Path(Line(1 + 1j, 1j), Line(1j, 0))
        middle_half = Path(Line(1, 1 + 1j), Line(1 + 1j, 1j))
        other_middle_half = Path(Line(1j, 0), Line(0, 1))
        self.assertTrue(p_closed.cropped(0, 0.5) == first_half)
        self.assertTrue(p_closed.cropped(1, 0.5) == first_half)
        self.assertTrue(p_closed.cropped(.5, 1) == second_half)
        self.assertTrue(p_closed.cropped(0.25, 0.75) == middle_half)
        self.assertTrue(p_closed.cropped(0.75, 0.25) == other_middle_half)
        with self.assertRaises(AssertionError):
            p_closed.cropped(1, 0)
        with self.assertRaises(AssertionError):
            p_closed.cropped(.5, 1.1)
        with self.assertRaises(AssertionError):
            p_closed.cropped(-0.1, 0.1)

        p_open = Path(Line(0, 1), Line(1, 1 + 1j), Line(1 + 1j, 1j),
                      Line(1j, 2j))
        self.assertTrue(p_open.cropped(0, 0.5) == first_half)
        with self.assertRaises(ValueError):
            p_open.cropped(.75, .25)
        with self.assertRaises(ValueError):
            p_open.cropped(1, .25)
        with self.assertRaises(AssertionError):
            p_open.cropped(1, 0)

    def test_transform_scale(self):

        line1 = Line(600.5 + 350.5j, 650.5 + 325.5j)
        arc1 = Arc(650 + 325j, 25 + 25j, -30, 0, 1, 700 + 300j)
        arc2 = Arc(650 + 325j, 30 + 25j, -30, 0, 0, 700 + 300j)
        cub1 = CubicBezier(650 + 325j, 25 + 25j, -30, 700 + 300j)
        cub2 = CubicBezier(700 + 300j, 800 + 400j, 750 + 200j, 600 + 100j)
        quad3 = QuadraticBezier(600 + 100j, 600, 600 + 300j)
        linez = Line(600 + 300j, 600 + 350j)

        bezpath = Path(line1, cub1, cub2, quad3)
        bezpathz = Path(line1, cub1, cub2, quad3, linez)
        path = Path(line1, arc1, cub2, quad3)
        pathz = Path(line1, arc1, cub2, quad3, linez)
        lpath = Path(linez)
        qpath = Path(quad3)
        cpath = Path(cub1)
        apath = Path(arc1, arc2)

        test_curves = [bezpath, bezpathz, path, pathz, lpath, qpath, cpath,
                       apath, line1, arc1, arc2, cub1, cub2, quad3, linez]

        def scale_a_point(pt_, sx_, sy_=None, origin_=0j):

            if sy_ is None:
                sy_ = sx_

            zeta = pt_ - origin_
            pt_vec = [[zeta.real],
                      [zeta.imag],
                      [1]]
            transform = [[sx_, 0, origin_.real],
                         [0, sy_, origin_.imag]]

            return complex(*np.dot(transform, pt_vec).ravel())

        for curve in test_curves:
            # generate a random point and a random scaling
            t = np.random.rand()
            pt = curve.point(t)

            # random diagonal transformation
            sx = 2 * np.random.rand()
            sy = 2 * np.random.rand()

            # random origin
            origin = (10  * (np.random.rand() - 0.5) +
                      10j * (np.random.rand() - 0.5))

            # Note: `sx != sy` cases are not implemented for `Arc` objects
            has_arc = (isinstance(curve, Arc) or
                       isinstance(curve, Path) and
                       any(isinstance(seg, Arc) for seg in curve))

            # find seg which t lands on for failure reporting
            seg = curve
            seg_idx = None
            seg_t = None
            if isinstance(curve, Path):
                seg_idx, seg_t = curve.T2t(t)
                seg = curve[seg_idx]
            _fail_msg = "Failure!\nseg  {}\n".format(seg)

            # case where no `sy` and no `origin` given
            curve_scaled = curve.scaled(sx)
            if isinstance(curve, Path):
                res = curve_scaled[seg_idx].point(seg_t)
            else:
                res = curve_scaled.point(t)
            ans = scale_a_point(pt, sx, None)
            fail_msg = _fail_msg + ("curve.scaled({}, {}, {}) = \n{}\n"
                                    "".format(sx, None, None, curve_scaled))
            fail_msg += "seg_scaled.point({}) = {}\n".format(seg_t, res)
            fail_msg += "ans = {}".format(ans)
            self.assertAlmostEqual(ans, res, places=4, msg=fail_msg)

            # case where random `origin` given but no `sy`
            ans = scale_a_point(pt, sx, None, origin)
            curve_scaled = curve.scaled(sx, origin=origin)
            if isinstance(curve, Path):
                res = curve_scaled[seg_idx].point(seg_t)
            else:
                res = curve_scaled.point(t)
            fail_msg = _fail_msg + ("curve.scaled({}, {}, {}) = \n{}\n"
                                    "".format(sx, None, origin, curve_scaled))
            fail_msg += "seg_scaled.point({}) = {}\n".format(seg_t, res)
            fail_msg += "ans = {}".format(ans)
            self.assertAlmostEqual(ans, res, places=4, msg=fail_msg)

            # case where `sx != sy`, and no `origin` given
            ans = scale_a_point(pt, sx, sy)
            if has_arc:  # the cases with sx != sy are not yet imp for arcs
                with self.assertRaises(Exception):
                    curve.scaled(sx, sy).point(t)
            else:
                curve_scaled = curve.scaled(sx, sy)
                _ = seg.scaled(sx, sy)
                if isinstance(curve, Path):
                    res = curve_scaled[seg_idx].point(seg_t)
                else:
                    res = curve_scaled.point(t)
                fail_msg = _fail_msg + ("curve.scaled({}, {}, {}) = \n{}\n"
                                        "".format(sx, sy, None, curve_scaled))
                fail_msg += "seg_scaled.point({}) = {}\n".format(seg_t, res)
                fail_msg += "ans = {}".format(ans)
                self.assertAlmostEqual(ans, res, places=4, msg=fail_msg)

            # case where `sx != sy`, and random `origin` given
            ans = scale_a_point(pt, sx, sy, origin)
            if has_arc:  # the cases with sx != sy are not yet imp for arcs
                with self.assertRaises(Exception):
                    curve.scaled(sx, sy, origin).point(t)
            else:
                curve_scaled = curve.scaled(sx, sy, origin)
                if isinstance(curve, Path):
                    res = curve_scaled[seg_idx].point(seg_t)
                else:
                    res = curve_scaled.point(t)
                fail_msg = _fail_msg + ("curve.scaled({}, {}, {}) = \n{}\n"
                                        "".format(sx, sy, origin, curve_scaled))
                fail_msg += "seg_scaled.point({}) = {}\n".format(seg_t, res)
                fail_msg += "ans = {}".format(ans)
                self.assertAlmostEqual(ans, res, places=4, msg=fail_msg)

        # more tests for scalar (i.e. `sx == sy`) case
        for curve in test_curves:
            # scale by 2 around (100, 100)
            scaled_curve = curve.scaled(2.0, origin=complex(100, 100))

            # expected length
            len_orig = curve.length()
            len_trns = scaled_curve.length()
            self.assertAlmostEqual(len_orig * 2.0, len_trns, delta=TOL)

            # expected positions
            for T in np.linspace(0.0, 1.0, num=100):
                pt_orig = curve.point(T)
                pt_trns = scaled_curve.point(T)
                pt_xpct = (pt_orig - complex(100, 100)) * 2.0 + complex(100, 100)
                self.assertAlmostEqual(pt_xpct, pt_trns, delta=TOL)

            # scale by 0.3 around (0, -100)
            # the 'almost equal' test fails at the 7th decimal place for
            # some length and position tests here.
            scaled_curve = curve.scaled(0.3, origin=complex(0, -100))

            # expected length
            len_orig = curve.length()
            len_trns = scaled_curve.length()
            self.assertAlmostEqual(len_orig * 0.3, len_trns, delta=0.000001)

            # expected positions
            for T in np.linspace(0.0, 1.0, num=100):
                pt_orig = curve.point(T)
                pt_trns = scaled_curve.point(T)
                pt_xpct = (pt_orig - complex(0, -100)) * 0.3 + complex(0, -100)
                self.assertAlmostEqual(pt_xpct, pt_trns, delta=0.000001)

    def test_d(self):
        # the following two path represent the same path but in absolute and relative forms
        abs_s = 'M 38.0,130.0 C 37.0,132.0 38.0,136.0 40.0,137.0 L 85.0,161.0 C 87.0,162.0 91.0,162.0 93.0,160.0 L 127.0,133.0 C 129.0,131.0 129.0,128.0 127.0,126.0 L 80.0,70.0 C 78.0,67.0 75.0,68.0 74.0,70.0 Z'
        rel_s = 'm 38.0,130.0 c -1.0,2.0 0.0,6.0 2.0,7.0 l 45.0,24.0 c 2.0,1.0 6.0,1.0 8.0,-1.0 l 34.0,-27.0 c 2.0,-2.0 2.0,-5.0 0.0,-7.0 l -47.0,-56.0 c -2.0,-3.0 -5.0,-2.0 -6.0,0.0 z'
        path1 = parse_path(abs_s)
        path2 = parse_path(rel_s)
        self.assertEqual(path1.d(use_closed_attrib=True), abs_s)
        self.assertEqual(path2.d(use_closed_attrib=True), abs_s)
        self.assertEqual(path1.d(use_closed_attrib=True, rel=True), rel_s)
        self.assertEqual(path2.d(use_closed_attrib=True, rel=True), rel_s)


# noinspection PyTypeChecker
class Test_ilength(TestCase):
    # See svgpathtools.notes.inv_arclength.py for information on how these
    # test values were generated (using the .length() method).
    ##############################################################

    def test_ilength_lines(self):
        l = Line(1, 3-1j)
        # nodall = Line(1+1j, 1+1j)

        tests = [(l, 0.01, 0.022360679774997897),
                 (l, 0.1, 0.223606797749979),
                 (l, 0.5, 1.118033988749895),
                 (l, 0.9, 2.012461179749811),
                 (l, 0.99, 2.213707297724792)]

        for (l, t, s) in tests:
            self.assertAlmostEqual(l.ilength(s), t, delta=TOL)

    def test_ilength_quadratics(self):
        q1 = QuadraticBezier(200 + 300j, 400 + 50j, 600 + 300j)
        q2 = QuadraticBezier(200 + 300j, 400 + 50j, 500 + 200j)
        closedq = QuadraticBezier(6 + 2j, 5 - 1j, 6 + 2j)
        linq = QuadraticBezier(1+3j, 2+5j, -9 - 17j)
        # nodalq = QuadraticBezier(1, 1, 1)

        tests = [(q1, 0.01, 6.364183310105577),
                 (q1, 0.1, 60.23857499635088),
                 (q1, 0.5, 243.8855469477619),
                 (q1, 0.9, 427.53251889917294),
                 (q1, 0.99, 481.40691058541813),
                 (q2, 0.01, 6.365673533661836),
                 (q2, 0.1, 60.31675895732397),
                 (q2, 0.5, 233.24592830045907),
                 (q2, 0.9, 346.42891253298706),
                 (q2, 0.99, 376.32659156736844),
                 (closedq, 0.01, 0.06261309767133393),
                 (closedq, 0.1, 0.5692099788303084),
                 (closedq, 0.5, 1.5811388300841898),
                 (closedq, 0.9, 2.5930676813380713),
                 (closedq, 0.99, 3.0996645624970456),
                 (linq, 0.01, 0.04203807797699605),
                 (linq, 0.1, 0.19379255804998186),
                 (linq, 0.5, 4.844813951249544),
                 (linq, 0.9, 18.0823363780483),
                 (linq, 0.99, 22.24410609777091)]

        for q, t, s in tests:
            self.assertAlmostEqual(q.ilength(s), t, delta=TOL)

    def test_ilength_cubics(self):
        c1 = CubicBezier(200 + 300j, 400 + 50j, 600+100j, -200)
        symc = CubicBezier(1-2j, 10-1j, 10+1j, 1+2j)
        closedc = CubicBezier(1-2j, 10-1j, 10+1j, 1-2j)

        tests = [(c1, 0.01, 9.53434737943073),
                 (c1, 0.1, 88.89941848775852),
                 (c1, 0.5, 278.5750942713189),
                 (c1, 0.9, 651.4957786584646),
                 (c1, 0.99, 840.2010603832538),
                 (symc, 0.01, 0.2690118556702902),
                 (symc, 0.1, 2.45230693868727),
                 (symc, 0.5, 7.256147083644424),
                 (symc, 0.9, 12.059987228602886),
                 (symc, 0.99, 14.243282311619401),
                 (closedc, 0.01, 0.26901140075538765),
                 (closedc, 0.1, 2.451722765460998),
                 (closedc, 0.5, 6.974058969750422),
                 (closedc, 0.9, 11.41781741489913),
                 (closedc, 0.99, 13.681324783697782)]

        for (c, t, s) in tests:
            self.assertAlmostEqual(c.ilength(s), t, delta=TOL)

    def test_ilength_arcs(self):
        arc1 = Arc(0j, 100 + 50j, 0, 0, 0, 100 + 50j)
        arc2 = Arc(0j, 100 + 50j, 0, 1, 0, 100 + 50j)
        arc3 = Arc(0j, 100 + 50j, 0, 0, 1, 100 + 50j)
        arc4 = Arc(0j, 100 + 50j, 0, 1, 1, 100 + 50j)
        arc5 = Arc(0j, 100 + 100j, 0, 0, 0, 200 + 0j)
        arc6 = Arc(200 + 0j, 100 + 100j, 0, 0, 0, 0j)
        arc7 = Arc(0j, 100 + 50j, 0, 0, 0, 100 + 50j)

        tests = [(arc1, 0.01, 0.785495042476231),
                 (arc1, 0.1, 7.949362877455911),
                 (arc1, 0.5, 48.28318721111137),
                 (arc1, 0.9, 105.44598206942156),
                 (arc1, 0.99, 119.53485487631241),
                 (arc2, 0.01, 4.71108115728524),
                 (arc2, 0.1, 45.84152747676626),
                 (arc2, 0.5, 169.38878996795734),
                 (arc2, 0.9, 337.44707303579696),
                 (arc2, 0.99, 360.95800139278765),
                 (arc3, 0.01, 1.5707478805335624),
                 (arc3, 0.1, 15.659620687424416),
                 (arc3, 0.5, 72.82241554573457),
                 (arc3, 0.9, 113.15623987939003),
                 (arc3, 0.99, 120.3201077143697),
                 (arc4, 0.01, 2.3588068777503897),
                 (arc4, 0.1, 25.869735234740887),
                 (arc4, 0.5, 193.9280183025816),
                 (arc4, 0.9, 317.4752807937718),
                 (arc4, 0.99, 358.6057271132536),
                 (arc5, 0.01, 3.141592653589793),
                 (arc5, 0.1, 31.415926535897935),
                 (arc5, 0.5, 157.07963267948966),
                 (arc5, 0.9, 282.7433388230814),
                 (arc5, 0.99, 311.01767270538954),
                 (arc6, 0.01, 3.141592653589793),
                 (arc6, 0.1, 31.415926535897928),
                 (arc6, 0.5, 157.07963267948966),
                 (arc6, 0.9, 282.7433388230814),
                 (arc6, 0.99, 311.01767270538954),
                 (arc7, 0.01, 0.785495042476231),
                 (arc7, 0.1, 7.949362877455911),
                 (arc7, 0.5, 48.28318721111137),
                 (arc7, 0.9, 105.44598206942156),
                 (arc7, 0.99, 119.53485487631241)]

        for (c, t, s) in tests:
            self.assertAlmostEqual(c.ilength(s), t, delta=TOL)

    def test_ilength_paths(self):
        line1 = Line(600 + 350j, 650 + 325j)
        arc1 = Arc(650 + 325j, 25 + 25j, -30, 0, 1, 700 + 300j)
        cub1 = CubicBezier(650 + 325j, 25 + 25j, -30, 700 + 300j)
        cub2 = CubicBezier(700 + 300j, 800 + 400j, 750 + 200j, 600 + 100j)
        quad3 = QuadraticBezier(600 + 100j, 600, 600 + 300j)
        linez = Line(600 + 300j, 600 + 350j)

        bezpath = Path(line1, cub1, cub2, quad3)
        bezpathz = Path(line1, cub1, cub2, quad3, linez)
        path = Path(line1, arc1, cub2, quad3)
        pathz = Path(line1, arc1, cub2, quad3, linez)
        lpath = Path(linez)
        qpath = Path(quad3)
        cpath = Path(cub1)
        apath = Path(arc1)

        tests = [(bezpath, 0.0, 0.0),
                 (bezpath, 0.1111111111111111, 286.2533595149515),
                 (bezpath, 0.2222222222222222, 503.8620222915423),
                 (bezpath, 0.3333333333333333, 592.6337135346268),
                 (bezpath, 0.4444444444444444, 644.3880677233315),
                 (bezpath, 0.5555555555555556, 835.0384185011363),
                 (bezpath, 0.6666666666666666, 1172.8729938994575),
                 (bezpath, 0.7777777777777778, 1308.6205983178952),
                 (bezpath, 0.8888888888888888, 1532.8473168900994),
                 (bezpath, 1.0, 1758.2427369258733),
                 (bezpathz, 0.0, 0.0),
                 (bezpathz, 0.1111111111111111, 294.15942308605435),
                 (bezpathz, 0.2222222222222222, 512.4295461513882),
                 (bezpathz, 0.3333333333333333, 594.0779370040138),
                 (bezpathz, 0.4444444444444444, 658.7361976564598),
                 (bezpathz, 0.5555555555555556, 874.1674336581542),
                 (bezpathz, 0.6666666666666666, 1204.2371344392693),
                 (bezpathz, 0.7777777777777778, 1356.773042865213),
                 (bezpathz, 0.8888888888888888, 1541.808492602876),
                 (bezpathz, 1.0, 1808.2427369258733),
                 (path, 0.0, 0.0),
                 (path, 0.1111111111111111, 81.44016397108298),
                 (path, 0.2222222222222222, 164.72556816469307),
                 (path, 0.3333333333333333, 206.71343564679154),
                 (path, 0.4444444444444444, 265.4898349999353),
                 (path, 0.5555555555555556, 367.5420981413199),
                 (path, 0.6666666666666666, 487.29863861165995),
                 (path, 0.7777777777777778, 511.84069655405284),
                 (path, 0.8888888888888888, 579.9530841780238),
                 (path, 1.0, 732.9614757397469),
                 (pathz, 0.0, 0.0),
                 (pathz, 0.1111111111111111, 86.99571952663854),
                 (pathz, 0.2222222222222222, 174.33662608180325),
                 (pathz, 0.3333333333333333, 214.42194393858466),
                 (pathz, 0.4444444444444444, 289.94661033436205),
                 (pathz, 0.5555555555555556, 408.38391100702125),
                 (pathz, 0.6666666666666666, 504.4309373835351),
                 (pathz, 0.7777777777777778, 533.774834546298),
                 (pathz, 0.8888888888888888, 652.931321760894),
                 (pathz, 1.0, 782.9614757397469),
                 (lpath, 0.0, 0.0),
                 (lpath, 0.1111111111111111, 5.555555555555555),
                 (lpath, 0.2222222222222222, 11.11111111111111),
                 (lpath, 0.3333333333333333, 16.666666666666664),
                 (lpath, 0.4444444444444444, 22.22222222222222),
                 (lpath, 0.5555555555555556, 27.77777777777778),
                 (lpath, 0.6666666666666666, 33.33333333333333),
                 (lpath, 0.7777777777777778, 38.88888888888889),
                 (lpath, 0.8888888888888888, 44.44444444444444),
                 (lpath, 1.0, 50.0),
                 (qpath, 0.0, 0.0),
                 (qpath, 0.1111111111111111, 17.28395061728395),
                 (qpath, 0.2222222222222222, 24.69135802469136),
                 (qpath, 0.3333333333333333, 27.777777777777786),
                 (qpath, 0.4444444444444444, 40.12345679012344),
                 (qpath, 0.5555555555555556, 62.3456790123457),
                 (qpath, 0.6666666666666666, 94.44444444444446),
                 (qpath, 0.7777777777777778, 136.41975308641975),
                 (qpath, 0.8888888888888888, 188.27160493827154),
                 (qpath, 1.0, 250.0),
                 (cpath, 0.0, 0.0),
                 (cpath, 0.1111111111111111, 207.35525375551356),
                 (cpath, 0.2222222222222222, 366.0583590267552),
                 (cpath, 0.3333333333333333, 474.34064293812787),
                 (cpath, 0.4444444444444444, 530.467036317684),
                 (cpath, 0.5555555555555556, 545.0444351253911),
                 (cpath, 0.6666666666666666, 598.9767847757622),
                 (cpath, 0.7777777777777778, 710.4080903390646),
                 (cpath, 0.8888888888888888, 881.1796899225557),
                 (cpath, 1.0, 1113.0914444911352),
                 (apath, 0.0, 0.0),
                 (apath, 0.1111111111111111, 9.756687033889872),
                 (apath, 0.2222222222222222, 19.51337406777974),
                 (apath, 0.3333333333333333, 29.27006110166961),
                 (apath, 0.4444444444444444, 39.02674813555948),
                 (apath, 0.5555555555555556, 48.783435169449355),
                 (apath, 0.6666666666666666, 58.54012220333922),
                 (apath, 0.7777777777777778, 68.2968092372291),
                 (apath, 0.8888888888888888, 78.05349627111896),
                 (apath, 1.0, 87.81018330500885)]

        for (c, t, s) in tests:
            try:
                self.assertAlmostEqual(c.ilength(s), t, msg=str((c, t, s)), delta=TOL)
            except ValueError:
                # These test case values were generated using a system
                # with scipy installed -- if scipy is not installed,
                # then in cases where `t == 1`, `s` may be slightly
                # greater than the length computed previously.
                # Thus this try/except block exists as a workaround.
                if c.length() < s:
                    with self.assertRaises(ValueError):
                        c.ilength(s)
                else:
                    raise

    # Exceptional Cases
    def test_ilength_exceptions(self):
        nodalq = QuadraticBezier(1, 1, 1)
        with self.assertRaises(AssertionError):
            nodalq.ilength(1)

        lin = Line(0, 0.5j)
        with self.assertRaises(ValueError):
            lin.ilength(1)


# noinspection PyTypeChecker
class Test_intersect(TestCase):
    def test_intersect(self):

        ###################################################################
        # test that `some_seg.intersect(another_seg)` will produce properly
        # ordered tuples, i.e. the first element in each tuple refers to
        # `some_seg` and the second element refers to `another_seg`.
        # Also tests that the correct number of intersections is found.
        a = Line(0 + 200j, 300 + 200j)
        b = QuadraticBezier(40 + 150j, 70 + 200j, 210 + 300j)
        c = CubicBezier(60 + 150j, 40 + 200j, 120 + 250j, 200 + 160j)
        d = Arc(70 + 150j, 50 + 100j, 0, 0, 0, 200 + 100j)
        segdict = {'line': a, "quadratic": b, 'cubic': c, 'arc': d}

        # test each segment type against each other type
        for x, y in [(x, y) for x in segdict for y in segdict]:
            if x == y:
                continue
            x = segdict[x]
            y = segdict[y]
            xiy = sorted(x.intersect(y, tol=1e-15))
            yix = sorted(y.intersect(x, tol=1e-15), key=itemgetter(1))
            for xy, yx in zip(xiy, yix):
                self.assertAlmostEqual(xy[0], yx[1], delta=TOL)
                self.assertAlmostEqual(xy[1], yx[0], delta=TOL)
                self.assertAlmostEqual(x.point(xy[0]), y.point(yx[0]), delta=TOL)
            self.assertTrue(len(xiy) == len(yix))

        # test each segment against another segment of same type
        for x in segdict:
            if x == 'arc':
                # this is an example of the Arc.intersect method not working
                # in call cases.  See docstring for a note on its
                # incomplete implementation.
                continue
            x = segdict[x]
            y = x.rotated(90).translated(5)
            xiy = sorted(x.intersect(y, tol=1e-15))
            yix = sorted(y.intersect(x, tol=1e-15), key=itemgetter(1))
            for xy, yx in zip(xiy, yix):
                self.assertAlmostEqual(xy[0], yx[1], delta=TOL)
                self.assertAlmostEqual(xy[1], yx[0], delta=TOL)
                self.assertAlmostEqual(x.point(xy[0]), y.point(yx[0]), delta=TOL)
            self.assertTrue(len(xiy) == len(yix))
            self.assertTrue(len(xiy) == 1)
            self.assertTrue(len(yix) == 1)
        ###################################################################

    def test_line_line_0(self):
        l0 = Line(start=(25.389999999999997+99.989999999999995j),
                  end=(25.389999999999997+90.484999999999999j))
        l1 = Line(start=(25.390000000000001+84.114999999999995j),
                  end=(25.389999999999997+74.604202137430320j))
        i = l0.intersect(l1)
        assert(len(i)) == 0

    def test_line_line_1(self):
        l0 = Line(start=(-124.705378549+327.696674827j),
                  end=(12.4926214511+121.261674827j))
        l1 = Line(start=(-12.4926214511+121.261674827j),
                  end=(124.705378549+327.696674827j))
        i = l0.intersect(l1)
        assert(len(i)) == 1
        assert(abs(l0.point(i[0][0])-l1.point(i[0][1])) < 1e-9)

    def test_arc_line(self):
        l = Line(start=(-20+1j), end=(20+1j))
        a = Arc(start=(-10+0), radius=(10+10j), rotation=0.0, large_arc=True, sweep=False, end=(10+0j))
        intersections = a.intersect(l)
        assert_intersections(self, a, l, intersections, 2)

        l = Line(start=(-20-1j), end=(20-1j))
        a = Arc(start=(-10+0), radius=(10+10j), rotation=0.0, large_arc=True, sweep=False, end=(10+0j))
        intersections = a.intersect(l)
        assert_intersections(self, a, l, intersections, 0)

        l = Line(start=(-20+1j), end=(20+1j))
        a = Arc(start=(-10+0), radius=(10+10j), rotation=0.0, large_arc=True, sweep=True, end=(10+0j))
        intersections = a.intersect(l)
        assert_intersections(self, a, l, intersections, 0)

        l = Line(start=(-20-1j), end=(20-1j))
        a = Arc(start=(-10+0), radius=(10+10j), rotation=0.0, large_arc=True, sweep=True, end=(10+0j))
        intersections = a.intersect(l)
        assert_intersections(self, a, l, intersections, 2)

        l = Line(start=(-20+0j), end=(20+0j))
        a = Arc(start=(-10+0), radius=(10+10j), rotation=0.0, large_arc=True, sweep=True, end=(10+0j))
        intersections = a.intersect(l)
        assert_intersections(self, a, l, intersections, 2)

        l = Line(start=(-20+0j), end=(20+0j))
        a = Arc(start=(-10+0), radius=(10+10j), rotation=0.0, large_arc=True, sweep=False, end=(10+0j))
        intersections = a.intersect(l)
        assert_intersections(self, a, l, intersections, 2)

        l = Line(start=(-20+10j), end=(20+10j))
        a = Arc(start=(-10+0), radius=(10+10j), rotation=0.0, large_arc=True, sweep=False, end=(10+0j))
        intersections = a.intersect(l)
        assert_intersections(self, a, l, intersections, 1)

        l = Line(start=(229.226097475-282.403591377j), end=(751.681212592+188.907748894j))
        a = Arc(start=(-1-750j), radius=(750+750j), rotation=0.0, large_arc=True, sweep=False, end=(1-750j))
        intersections = a.intersect(l)
        assert_intersections(self, a, l, intersections, 1)

        # end of arc touches start of horizontal line
        l = Line(start=(40.234-32.613j), end=(12.7-32.613j))
        a = Arc(start=(100.834+27.987j), radius=(60.6+60.6j), rotation=0.0, large_arc=False, sweep=False, end=(40.234-32.613j))
        intersections = a.intersect(l)
        assert_intersections(self, a, l, intersections, 1)

        # vertical line, intersects half-arc once
        l = Line(start=(1-100j), end=(1+100j))
        a = Arc(start=(10.0+0j), radius=(10+10j), rotation=0, large_arc=False, sweep=True, end=(-10.0+0j))
        intersections = a.intersect(l)
        assert_intersections(self, a, l, intersections, 1)

        # vertical line, intersects nearly-full arc twice
        l = Line(start=(1-100j), end=(1+100j))
        a = Arc(start=(0.1-10j), radius=(10+10j), rotation=0, large_arc=True, sweep=True, end=(-0.1-10j))
        intersections = a.intersect(l)
        assert_intersections(self, a, l, intersections, 2)

        # vertical line, start of line touches end of arc
        l = Line(start=(15.4+100j), end=(15.4+90.475j))
        a = Arc(start=(25.4+90j), radius=(10+10j), rotation=0, large_arc=False, sweep=True, end=(15.4+100j))
        intersections = a.intersect(l)
        assert_intersections(self, a, l, intersections, 1)

        l = Line(start=(100-60.913j), end=(40+59j))
        a = Arc(start=(100.834+27.987j), radius=(60.6+60.6j), rotation=0.0, large_arc=False, sweep=False, end=(40.234-32.613j))
        intersections = a.intersect(l)
        assert_intersections(self, a, l, intersections, 1)

        l = Line(start=(128.57143 + 380.93364j), end=(300.00001 + 389.505069j))
        a = Arc(start=(214.28572 + 598.07649j), radius=(85.714287 + 108.57143j), rotation=0.0, large_arc=False, sweep=True, end=(128.57143 + 489.50507j))
        intersections = a.intersect(l)
        assert_intersections(self, a, l, intersections, 0)

        random.seed()
        for _ in range(50):
            a = random_arc()
            for __ in range(100):
                l = random_line()
                intersections = a.intersect(l)
                msg = 'Generated: arc = {}, line = {}'.format(a, l)
                assert_intersections(self, a, l, intersections, None, msg=msg)

    def test_intersect_arc_line_1(self):

        """Verify the return value of intersects() when an Arc ends at
        the starting point of a Line."""

        a = Arc(start=(0+0j), radius=(10+10j), rotation=0, large_arc=False,
                sweep=False, end=(10+10j), autoscale_radius=False)
        l = Line(start=(10+10j), end=(20+10j))

        i = a.intersect(l)
        self.assertEqual(len(i), 1)
        self.assertEqual(i[0][0], 1.0)
        self.assertEqual(i[0][1], 0.0)

    def test_intersect_arc_line_2(self):

        """Verify the return value of intersects() when an Arc is pierced
        once by a Line."""

        a = Arc(start=(0+0j), radius=(10+10j), rotation=0, large_arc=False,
                sweep=False, end=(10+10j), autoscale_radius=False)
        l = Line(start=(0+9j), end=(20+9j))

        i = a.intersect(l)
        self.assertEqual(len(i), 1)
        self.assertGreaterEqual(i[0][0], 0.0)
        self.assertLessEqual(i[0][0], 1.0)
        self.assertGreaterEqual(i[0][1], 0.0)
        self.assertLessEqual(i[0][1], 1.0)

    def test_intersect_arc_line_3(self):

        """Verify the return value of intersects() when an Arc misses
        a Line, but the circle that the Arc is part of hits the Line."""

        a = Arc(start=(0+0j), radius=(10+10j), rotation=0, large_arc=False,
                sweep=False, end=(10+10j), autoscale_radius=False)
        l = Line(start=(11+100j), end=(11-100j))

        i = a.intersect(l)
        self.assertEqual(len(i), 0)

    def test_intersect_arc_line_disjoint_bboxes(self):
        # The arc is very short, which contributes to the problem here.
        l = Line(start=(125.314540561+144.192926144j), end=(125.798713132+144.510685287j))
        a = Arc(start=(128.26640649+146.908463323j), radius=(2+2j),
                rotation=0, large_arc=False, sweep=True,
                end=(128.26640606+146.90846449j))
        i = l.intersect(a)
        self.assertEqual(i, [])

    def test_arc_arc_0(self):
        # These arcs cross at a single point.
        a0 = Arc(start=(114.648+27.4280898219j), radius=(22+22j), rotation=0, large_arc=False, sweep=True, end=(118.542+39.925j))
        a1 = Arc(start=(118.542+15.795j), radius=(22+22j), rotation=0, large_arc=False, sweep=True, end=(96.542+37.795j))
        intersections = a0.intersect(a1)
        assert_intersections(self, a0, a1, intersections, 1)

    def test_arc_arc_1(self):
        # These touch at an endpoint, and are *nearly* segments of a larger arc.
        a0 = Arc(start=(-12.8272110776+72.6464538932j), radius=(44.029+44.029j), rotation=0.0, large_arc=False, sweep=False, end=(-60.6807543328+75.3104334473j))
        a1 = Arc(start=(-60.6807101078+75.3104011248j), radius=(44.029+44.029j), rotation=0.0, large_arc=False, sweep=False, end=(-77.7490636234+120.096609353j))
        intersections = a0.intersect(a1)
        assert_intersections(self, a0, a1, intersections, 1)

    def test_arc_arc_2(self):
        # These arcs cross at a single point.
        a0 = Arc(start=(112.648+5j), radius=(24+24j), rotation=0, large_arc=False, sweep=True, end=(136.648+29j))
        a1 = Arc(start=(112.648+6.33538520071j), radius=(24+24j), rotation=0, large_arc=False, sweep=True, end=(120.542+5j))
        intersections = a0.intersect(a1)
        assert_intersections(self, a0, a1, intersections, 1)

    # The Arcs in this test are part of the same circle.
    def test_arc_arc_same_circle(self):
        # These touch at one endpoint, and go in the same direction.
        a0 = Arc(start=(0+0j), radius=(10+10j), rotation=0.0, large_arc=False, sweep=False, end=(-10+10j))
        a1 = Arc(start=(-10+10j), radius=(10+10j), rotation=0.0, large_arc=False, sweep=False, end=(0+20j))
        intersections = a0.intersect(a1)
        assert_intersections(self, a0, a1, intersections, 1)

        # These touch at both endpoints, and go in the same direction.
        a0 = Arc(start=(0+0j), radius=(10+10j), rotation=0.0, large_arc=False, sweep=False, end=(-10+10j))
        a1 = Arc(start=(-10+10j), radius=(10+10j), rotation=0.0, large_arc=True, sweep=False, end=(0+0j))
        intersections = a0.intersect(a1)
        assert_intersections(self, a0, a1, intersections, 2)

        # These touch at one endpoint, and go in opposite directions.
        a0 = Arc(start=(0+0j), radius=(10+10j), rotation=0.0, large_arc=False, sweep=False, end=(0+20j))
        a1 = Arc(start=(0+20j), radius=(10+10j), rotation=0.0, large_arc=False, sweep=True, end=(-10+10j))
        intersections = a0.intersect(a1)
        assert_intersections(self, a0, a1, intersections, 0)

        # These touch at both endpoints, and go in opposite directions.
        a0 = Arc(start=(0+0j), radius=(10+10j), rotation=0.0, large_arc=False, sweep=False, end=(-10+10j))
        a1 = Arc(start=(-10+10j), radius=(10+10j), rotation=0.0, large_arc=False, sweep=True, end=(0+0j))
        intersections = a0.intersect(a1)
        assert_intersections(self, a0, a1, intersections, 0)

        # These are totally disjoint.
        a0 = Arc(start=(0+0j), radius=(10+10j), rotation=0.0, large_arc=False, sweep=False, end=(-10+10j))
        a1 = Arc(start=(0+20j), radius=(10+10j), rotation=0.0, large_arc=False, sweep=False, end=(10+10j))
        intersections = a0.intersect(a1)
        assert_intersections(self, a0, a1, intersections, 0)

        # These overlap at one end and don't touch at the other.
        a0 = Arc(start=(0+0j), radius=(10+10j), rotation=0.0, large_arc=False, sweep=False, end=(0+20j))
        a1 = Arc(start=(-10+10j), radius=(10+10j), rotation=0.0, large_arc=False, sweep=False, end=(10+10j))
        intersections = a0.intersect(a1)
        assert_intersections(self, a0, a1, intersections, 0)

        # These overlap at one end and touch at the other.
        a0 = Arc(start=(0+0j), radius=(10+10j), rotation=0.0, large_arc=False, sweep=False, end=(0+20j))
        a1 = Arc(start=(-10+10j), radius=(10+10j), rotation=0.0, large_arc=True, sweep=False, end=(0+0j))
        intersections = a0.intersect(a1)
        assert_intersections(self, a0, a1, intersections, 0)

    # The Arcs in this test are part of tangent circles, outside each other.
    def test_arc_arc_tangent_circles_outside(self):
        a0 = Arc(start=(0+0j), radius=(10+10j), rotation=0.0, large_arc=False, sweep=False, end=(0+20j))
        a1 = Arc(start=(-20+0j), radius=(10+10j), rotation=0.0, large_arc=False, sweep=True, end=(-20+20j))
        intersections = a0.intersect(a1)
        assert_intersections(self, a0, a1, intersections, 1)

        a0 = Arc(start=(0+0j), radius=(10+10j), rotation=0.0, large_arc=False, sweep=False, end=(0+20j))
        a1 = Arc(start=(-20+0j), radius=(10+10j), rotation=0.0, large_arc=False, sweep=False, end=(-20+20j))
        intersections = a0.intersect(a1)
        assert_intersections(self, a0, a1, intersections, 0)

        a0 = Arc(start=(10-10j), radius=(10+10j), rotation=0.0, large_arc=False, sweep=False, end=(10+10j))
        a1 = Arc(start=(-10-0j), radius=(5+5j), rotation=0.0, large_arc=True, sweep=True, end=(-5+5j))
        intersections = a0.intersect(a1)
        assert_intersections(self, a0, a1, intersections, 1)

    # The Arcs in this test are part of tangent circles, one inside the other.
    def test_arc_arc_tangent_circles_inside(self):
        a0 = Arc(start=(10-10j), radius=(10+10j), rotation=0.0, large_arc=False, sweep=False, end=(10+10j))
        a1 = Arc(start=(10-0j), radius=(5+5j), rotation=0.0, large_arc=True, sweep=True, end=(5+5j))
        intersections = a0.intersect(a1)
        assert_intersections(self, a0, a1, intersections, 1)

        a0 = Arc(start=(10-10j), radius=(10+10j), rotation=0.0, large_arc=False, sweep=False, end=(10+10j))
        a1 = Arc(start=(10-0j), radius=(5+5j), rotation=0.0, large_arc=True, sweep=False, end=(5+5j))
        intersections = a0.intersect(a1)
        assert_intersections(self, a0, a1, intersections, 1)

        a0 = Arc(start=(10-10j), radius=(10+10j), rotation=0.0, large_arc=False, sweep=False, end=(10+10j))
        a1 = Arc(start=(10-0j), radius=(5+5j), rotation=0.0, large_arc=False, sweep=False, end=(5+5j))
        intersections = a0.intersect(a1)
        assert_intersections(self, a0, a1, intersections, 0)


# noinspection PyTypeChecker
class TestPathTools(TestCase):
    # moved from test_pathtools.py

    def setUp(self):
        self.arc1 = Arc(650+325j, 25+25j, -30.0, False, True, 700+300j)
        self.line1 = Line(0, 100+100j)
        self.quadratic1 = QuadraticBezier(100+100j, 150+150j, 300+200j)
        self.cubic1 = CubicBezier(300+200j, 350+400j, 400+425j, 650+325j)
        self.path_of_all_seg_types = Path(self.line1, self.quadratic1,
                                          self.cubic1, self.arc1)
        self.path_of_bezier_seg_types = Path(self.line1, self.quadratic1,
                                             self.cubic1)

    def test_is_bezier_segment(self):

        # False
        self.assertFalse(is_bezier_segment(self.arc1))
        self.assertFalse(is_bezier_segment(self.path_of_bezier_seg_types))

        # True
        self.assertTrue(is_bezier_segment(self.line1))
        self.assertTrue(is_bezier_segment(self.quadratic1))
        self.assertTrue(is_bezier_segment(self.cubic1))

    def test_is_bezier_path(self):

        # False
        self.assertFalse(is_bezier_path(self.path_of_all_seg_types))
        self.assertFalse(is_bezier_path(self.line1))
        self.assertFalse(is_bezier_path(self.quadratic1))
        self.assertFalse(is_bezier_path(self.cubic1))
        self.assertFalse(is_bezier_path(self.arc1))

        # True
        self.assertTrue(is_bezier_path(self.path_of_bezier_seg_types))
        self.assertTrue(is_bezier_path(Path()))

    def test_polynomial2bezier(self):

        def distfcn(tup1, tup2):
            assert len(tup1) == len(tup2)
            return sum((tup1[i]-tup2[i])**2 for i in range(len(tup1)))**0.5

        # Case: Line
        pcoeffs = [(-1.7-2j), (6+2j)]
        p = np.poly1d(pcoeffs)
        correct_bpoints = [(6+2j), (4.3+0j)]

        # Input np.poly1d object
        bez = poly2bez(p)
        bpoints = bez.bpoints()
        self.assertAlmostEqual(distfcn(bpoints, correct_bpoints), 0, delta=TOL)

        # Input list of coefficients
        bpoints = poly2bez(pcoeffs, return_bpoints=True)
        self.assertAlmostEqual(distfcn(bpoints, correct_bpoints), 0, delta=TOL)

        # Case: Quadratic
        pcoeffs = [(29.5+15.5j), (-31-19j), (7.5+5.5j)]
        p = np.poly1d(pcoeffs)
        correct_bpoints = [(7.5+5.5j), (-8-4j), (6+2j)]

        # Input np.poly1d object
        bez = poly2bez(p)
        bpoints = bez.bpoints()
        self.assertAlmostEqual(distfcn(bpoints, correct_bpoints), 0, delta=TOL)

        # Input list of coefficients
        bpoints = poly2bez(pcoeffs, return_bpoints=True)
        self.assertAlmostEqual(distfcn(bpoints, correct_bpoints), 0, delta=TOL)

        # Case: Cubic
        pcoeffs = [(-18.5-12.5j), (34.5+16.5j), (-18-6j), (6+2j)]
        p = np.poly1d(pcoeffs)
        correct_bpoints = [(6+2j), 0j, (5.5+3.5j), (4+0j)]

        # Input np.poly1d object
        bez = poly2bez(p)
        bpoints = bez.bpoints()
        self.assertAlmostEqual(distfcn(bpoints, correct_bpoints), 0, delta=TOL)

        # Input list of coefficients object
        bpoints = poly2bez(pcoeffs, return_bpoints=True)
        self.assertAlmostEqual(distfcn(bpoints, correct_bpoints), 0, delta=TOL)

    def test_bpoints2bezier(self):
        cubic_bpoints = [(6+2j), 0, (5.5+3.5j), (4+0j)]
        quadratic_bpoints = [(6+2j), 0, (5.5+3.5j)]
        line_bpoints = [(6+2j), 0]
        self.assertTrue(isinstance(bpoints2bezier(cubic_bpoints), CubicBezier))
        self.assertTrue(isinstance(bpoints2bezier(quadratic_bpoints),
                                   QuadraticBezier))
        self.assertTrue(isinstance(bpoints2bezier(line_bpoints), Line))
        self.assertSequenceEqual(bpoints2bezier(cubic_bpoints).bpoints(),
                                 cubic_bpoints)
        self.assertSequenceEqual(bpoints2bezier(quadratic_bpoints).bpoints(),
                                 quadratic_bpoints)
        self.assertSequenceEqual(bpoints2bezier(line_bpoints).bpoints(),
                                 line_bpoints)

    # def test_line2pathd(self):
    #     bpoints = (0+1.5j, 100+10j)
    #     line = Line(*bpoints)
    #
    #     # from Line object
    #     pathd = line2pathd(line)
    #     path = parse_path(pathd)
    #     self.assertTrue(path[0] == line)
    #
    #     # from list of bpoints
    #     pathd = line2pathd(bpoints)
    #     path = parse_path(pathd)
    #     self.assertTrue(path[0] == line)
    #
    # def test_cubic2pathd(self):
    #     bpoints = (0+1.5j, 100+10j, 150-155.3j, 0)
    #     cubic = CubicBezier(*bpoints)
    #
    #     # from Line object
    #     pathd = cubic2pathd(cubic)
    #     path = parse_path(pathd)
    #     self.assertTrue(path[0] == cubic)
    #
    #     # from list of bpoints
    #     pathd = cubic2pathd(bpoints)
    #     path = parse_path(pathd)
    #     self.assertTrue(path[0] == cubic)

    def test_closest_point_in_path(self):
        def distfcn(tup1, tup2):
            assert len(tup1) == len(tup2)
            return sum((tup1[i]-tup2[i])**2 for i in range(len(tup1)))**0.5

        # Note: currently the radiialrange method is not implemented for Arc
        # objects
        # test_path = self.path_of_all_seg_types
        # origin = -123 - 123j
        # expected_result = ???
        # self.assertAlmostEqual(min_radius(origin, test_path),
        # expected_result)

        # generic case (where is_bezier_path(test_path) == True)
        test_path = self.path_of_bezier_seg_types
        pt = 300+300j
        expected_result = (29.382522853493143, 0.17477067969145446, 2)
        result = closest_point_in_path(pt, test_path)
        err = distfcn(expected_result, result)
        self.assertAlmostEqual(err, 0, delta=TOL)

        # cubic test with multiple valid solutions
        test_path = Path(CubicBezier(1-2j, 10-1j, 10+1j, 1+2j))
        pt = 3
        expected_results = [(1.7191878932122302, 0.90731678233211366, 0),
                            (1.7191878932122304, 0.092683217667886342, 0)]
        result = closest_point_in_path(pt, test_path)
        err = min(distfcn(e_res, result) for e_res in expected_results)
        self.assertAlmostEqual(err, 0, delta=TOL)

    def test_farthest_point_in_path(self):
        def distfcn(tup1, tup2):
            assert len(tup1) == len(tup2)
            return sum((tup1[i]-tup2[i])**2 for i in range(len(tup1)))**0.5

        # Note: currently the radiialrange method is not implemented for Arc
        # objects
        # test_path = self.path_of_all_seg_types
        # origin = -123 - 123j
        # expected_result = ???
        # self.assertAlmostEqual(min_radius(origin, test_path),
        # expected_result)

        # boundary test
        test_path = self.path_of_bezier_seg_types
        pt = 300+300j
        expected_result = (424.26406871192853, 0, 0)
        result = farthest_point_in_path(pt, test_path)
        err = distfcn(expected_result, result)
        self.assertAlmostEqual(err, 0, delta=TOL)

        # non-boundary test
        test_path = Path(CubicBezier(1-2j, 10-1j, 10+1j, 1+2j))
        pt = 3
        expected_result = (4.75, 0.5, 0)
        result = farthest_point_in_path(pt, test_path)
        err = distfcn(expected_result, result)
        self.assertAlmostEqual(err, 0, delta=TOL)

    def test_path_encloses_pt(self):

        line1 = Line(0, 100+100j)
        quadratic1 = QuadraticBezier(100+100j, 150+150j, 300+200j)
        cubic1 = CubicBezier(300+200j, 350+400j, 400+425j, 650+325j)
        line2 = Line(650+325j, 650+10j)
        line3 = Line(650+10j, 0)
        open_bez_path = Path(line1, quadratic1, cubic1)
        closed_bez_path = Path(line1, quadratic1, cubic1, line2, line3)

        inside_pt = 200+20j
        outside_pt1 = 1000+1000j
        outside_pt2 = 800+800j
        boundary_pt = 50+50j

        # Note: currently the intersect() method is not implemented for Arc
        # objects
        # arc1 = Arc(650+325j, 25+25j, -30.0, False, True, 700+300j)
        # closed_path_with_arc = Path(line1, quadratic1, cubic1, arc1)
        # self.assertTrue(
        #     path_encloses_pt(inside_pt, outside_pt2, closed_path_with_arc))

        # True cases
        self.assertTrue(
            path_encloses_pt(inside_pt, outside_pt2, closed_bez_path))
        self.assertTrue(
            path_encloses_pt(boundary_pt, outside_pt2, closed_bez_path))

        # False cases
        self.assertFalse(
            path_encloses_pt(outside_pt1, outside_pt2, closed_bez_path))

        # Exception Cases
        with self.assertRaises(AssertionError):
            path_encloses_pt(inside_pt, outside_pt2, open_bez_path)

        # Display test paths and points
        # ns2d = [inside_pt, outside_pt1, outside_pt2, boundary_pt]
        # ncolors = ['green', 'red', 'orange', 'purple']
        # disvg(closed_path_with_arc, nodes=ns2d, node_colors=ncolors,
        #       openinbrowser=True)
        # disvg(open_bez_path, nodes=ns2d, node_colors=ncolors,
        #       openinbrowser=True)
        # disvg(closed_bez_path, nodes=ns2d, node_colors=ncolors,
        #       openinbrowser=True)

    def test_path_area(self):
        if not RUN_SLOW_TESTS:
            # warnings.warn("Skipping `test_path_area` as RUN_SLOW_TESTS is false.")
            return
        cw_square = Path()
        cw_square.append(Line((0+0j), (0+100j)))
        cw_square.append(Line((0+100j), (100+100j)))
        cw_square.append(Line((100+100j), (100+0j)))
        cw_square.append(Line((100+0j), (0+0j)))
        self.assertEqual(cw_square.area(), -10000.0)

        ccw_square = Path()
        ccw_square.append(Line((0+0j), (100+0j)))
        ccw_square.append(Line((100+0j), (100+100j)))
        ccw_square.append(Line((100+100j), (0+100j)))
        ccw_square.append(Line((0+100j), (0+0j)))
        self.assertEqual(ccw_square.area(), 10000.0)

        cw_half_circle = Path()
        cw_half_circle.append(Line((0+0j), (0+100j)))
        cw_half_circle.append(Arc(start=(0+100j), radius=(50+50j), rotation=0, large_arc=False, sweep=False, end=(0+0j)))
        self.assertAlmostEqual(cw_half_circle.area(), -3926.9908169872415, places=3)
        self.assertAlmostEqual(cw_half_circle.area(chord_length=1e-3), -3926.9908169872415, places=6)

        ccw_half_circle = Path()
        ccw_half_circle.append(Line((0+100j), (0+0j)))
        ccw_half_circle.append(Arc(start=(0+0j), radius=(50+50j), rotation=0, large_arc=False, sweep=True, end=(0+100j)))
        self.assertAlmostEqual(ccw_half_circle.area(), 3926.9908169872415, places=3)
        self.assertAlmostEqual(ccw_half_circle.area(chord_length=1e-3), 3926.9908169872415, places=6)

    def test_is_contained_by(self):
        enclosing_shape = Path()
        enclosing_shape.append(Line((0+0j), (0+100j)))
        enclosing_shape.append(Line((0+100j), (100+100j)))
        enclosing_shape.append(Line((100+100j), (100+0j)))
        enclosing_shape.append(Line((100+0j), (0+0j)))

        enclosed_path = Path()
        enclosed_path.append(Line((10+10j), (90+90j)))
        self.assertTrue(enclosed_path.is_contained_by(enclosing_shape))

        not_enclosed_path = Path()
        not_enclosed_path.append(Line((200+200j), (200+0j)))
        self.assertFalse(not_enclosed_path.is_contained_by(enclosing_shape))

        intersecting_path = Path()
        intersecting_path.append(Line((50+50j), (200+50j)))
        self.assertFalse(intersecting_path.is_contained_by(enclosing_shape))

        larger_shape = Path()
        larger_shape.append(Line((-10-10j), (-10+110j)))
        larger_shape.append(Line((-10+110j), (110+110j)))
        larger_shape.append(Line((110+110j), (110+-10j)))
        larger_shape.append(Line((110-10j), (-10-10j)))
        self.assertFalse(larger_shape.is_contained_by(enclosing_shape))
        self.assertTrue(enclosing_shape.is_contained_by(larger_shape))


# noinspection PyTypeChecker
class TestPathBugs(TestCase):

    def test_issue_113(self):
        """
        Tests against issue regebro/svg.path#61 mathandy/svgpathtools#113
        """
        p = Path('M 206.5,525 Q 162.5,583 162.5,583')
        self.assertAlmostEqual(p.length(), 72.80109889280519, delta=TOL)
        p = Path('M 425.781 446.289 Q 410.40000000000003 373.047 410.4 373.047')
        self.assertAlmostEqual(p.length(), 74.83959997888816, delta=TOL)
        p = Path('M 639.648 568.115 Q 606.6890000000001 507.568 606.689 507.568')
        self.assertAlmostEqual(p.length(), 68.93645544992873, delta=TOL)
        p = Path('M 288.818 616.699 Q 301.025 547.3629999999999 301.025 547.363')
        self.assertAlmostEqual(p.length(), 70.40235610403947, delta=TOL)
        p = Path('M 339.927 706.25 Q 243.92700000000002 806.25 243.927 806.25')
        self.assertAlmostEqual(p.length(), 138.6217876093077, delta=TOL)
        p = Path('M 539.795 702.637 Q 548.0959999999999 803.4669999999999 548.096 803.467')
        self.assertAlmostEqual(p.length(), 101.17111989594662, delta=TOL)
        p = Path('M 537.815 555.042 Q 570.1680000000001 499.1600000000001 570.168 499.16')
        self.assertAlmostEqual(p.length(), 64.57177814649368, delta=TOL)
        p = Path('M 615.297 470.503 Q 538.797 694.5029999999999 538.797 694.503')
        self.assertAlmostEqual(p.length(), 236.70287281737836, delta=TOL)

    def test_issue_71(self):
        """Test that degenerate (point-like) paths behave properly."""
        # degenerate (point-like) closed path
        d_string = "M327 468z"
        path = Path(d_string)

        warning_type = warnings.WarningMessage
        with AssertWarns(self, warning_type):
            self.assertTrue(path.closed)

        # test the Path.d() method reproduces an empty d-string
        # note that ideally this would reproduce the original, but
        # as a Path is a sequence of Bezier segments and arcs, and this
        # d-string contains no Bezier segments or arcs, this output seems
        # like an acceptable compromise
        self.assertEqual(path.d(), '')

    def test_issue_95(self):
        """
        Corrects:
        https://github.com/mathandy/svgpathtools/issues/95
        """
        p = Path('M261 166 L261 166')
        self.assertEqual(p.length(), 0)

    def test_issue_94(self):
        # clipping rectangle
        p1 = Path('M0.0 0.0 L27.84765625 0.0 L27.84765625 242.6669922 L0.0 242.6669922 z')
        # clipping rectangle
        p2 = Path('M166.8359375,235.5478516c0,3.7773438-3.0859375,6.8691406-6.8701172,6.8691406H7.1108398c-3.7749023,0-6.8608398-3.0917969-6.8608398-6.8691406V7.1201172C0.25,3.3427734,3.3359375,0.25,7.1108398,0.25h152.8549805c3.7841797,0,6.8701172,3.0927734,6.8701172,6.8701172v228.4277344z')
        self.assertEqual(len(p1.intersect(p2)), len(p2.intersect(p1)))


if __name__ == '__main__':
    from unittest import main
    main()<|MERGE_RESOLUTION|>--- conflicted
+++ resolved
@@ -1,12 +1,7 @@
 # External dependencies
 from __future__ import division, absolute_import, print_function
-<<<<<<< HEAD
 from unittest import TestCase
-=======
-
 import sys
-import unittest
->>>>>>> b8f4e71f
 from math import sqrt, pi
 from operator import itemgetter
 import numpy as np
